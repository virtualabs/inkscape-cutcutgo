--- conflicted
+++ resolved
@@ -1,151 +1,147 @@
-<?xml version="1.0" encoding="UTF-8"?>
-<inkscape-extension xmlns="http://www.inkscape.org/namespace/inkscape/extension">
-  <_name>Send to Silhouette</_name>
-  <id>com.github.jnweiger.inskscape-silhouette</id>
-  <dependency type="extension">org.inkscape.output.svg.inkscape</dependency>
-  <dependency type="executable" location="extensions">inkex.py</dependency>
-  <dependency type="executable" location="extensions">sendto_silhouette.py</dependency>
-  <param name="active-tab" type="notebook">
-    <page name='silhouette' _gui-text='Silhouette'>
-      <param name="x_off" type="float" min="-999.0" max="999.0" precision="2" _gui-text="X-Offset [mm]">0.0</param>
-      <param name="y_off" type="float" min="-999.0" max="999.0" precision="2" _gui-text="Y-Offset [mm]">0.0</param>
-      <param name="cuttingmat" type="enum" _gui-text="Cutting Mat:">
-        <item value="cameo_12x12">Cameo 12x12</item>
-        <item value="cameo_12x24">Cameo 12x24</item>
-        <item value="no_mat">None</item>
-      </param>
-      <param name="toolholder" type="enum" _gui-text="Tool Holder:">
-        <item value="1">Red (left tool)</item>
-        <item value="2">Blue (right tool)</item>
-      </param>
-      <param name="tool" type="enum" _gui-text="Tool:">
-        <item value="default">Media default</item>
-        <item value="pen">Pen</item>
-        <item value="cut">Cut</item>
-        <item value="autoblade">AutoBlade</item>
-      </param>
-      <param name="pen_help" type="description">'pen' executes the strokes exactly as sent, 'cut' adds small serifs to help the knive find its orientation at corners.</param>
-      <!-- CAUTION: keep media list in sync with silhouette/Graphtec.py -->
-      <param name="media" type="enum" _gui-text="Media:">
-        <item value="300">[P>0 S>0] Custom: use non-zero Pressure and Speed below</item>
-        <item value="100">[P=27,S=10] SCard without Craft Paper Backing</item>
-        <item value="101">[P=27,S=10] Card with Craft Paper Backing</item>
-        <item value="102">[P=10,S= 5,D=1] Vinyl Sticker</item>
-        <item value="106">[P=14,S=10] Film Labels</item>
-        <item value="111">[P=27,S=10] Thick Media</item>
-        <item value="112">[P= 2,S=10] Thin Media</item>
-        <item value="113">[P=18,S=10] Pen</item>
-        <item value="120">[P=30,S=10] Bond Paper 13-28 lbs (105g)</item>
-        <item value="121">[P=30,S=10] Bristol Paper 57-67 lbs (145g)</item>
-        <item value="122">[P=30,S=10] Cardstock 40-60 lbs (90g)</item>
-        <item value="123">[P=30,S=10] Cover 40-60 lbs (170g)</item>
-        <item value="124">[P= 1,S=10] Film, Double Matte Translucent</item>
-        <item value="125">[P= 1,S=10] Film, Vinyl With Adhesive Back</item>
-        <item value="126">[P= 1,S=10] Film, Window With Kling Adhesive</item>
-        <item value="127">[P=30,S=10] Index 90 lbs (165g)</item>
-        <item value="128">[P=20,S=10] Inkjet Photo Paper 28-44 lbs (70g)</item>
-        <item value="129">[P=27,S=10] Inkjet Photo Paper 45-75 lbs (110g)</item>
-        <item value="130">[P=30,S= 3] Magnetic Sheet</item>
-        <item value="131">[P=30,S=10] Offset 24-60 lbs (90g)</item>
-        <item value="132">[P= 5,S=10] Print Paper Light Weight</item>
-        <item value="133">[P=25,S=10] Print Paper Medium Weight</item>
-        <item value="134">[P=20,S=10] Sticker Sheet</item>
-        <item value="135">[P=20,S=10] Tag 100 lbs (275g)</item>
-        <item value="136">[P=30,S=10] Text Paper 24-70 lbs (105g)</item>
-        <item value="137">[P=30,S=10] Vellum Bristol 57-67 lbs (145g)</item>
-        <item value="138">[P=30,S=10] Writing Paper 24-70 lbs (105g)</item>
-      </param>
-      <param name="speed" type="int" min="0" max="10" _gui-text="Speed">0</param>
-      <param name="pressure" type="int" min="0" max="33" _gui-text="Pressure">0</param>
-<<<<<<< HEAD
-    </page>
-    <page name='opt' _gui-text='Options'>
-      <param name="speed_help" type="description">Use speed=0, pressure=0 to take the media defaults. Pressure values of 19 or more could trigger the trackenhancing feature, which means a movement along the full media height before start. Beware.</param>
-=======
-      <param name="depth" type="int" min="-1" max="10" _gui-text="Blade Depth (for AutoBlade)">-1</param>
-      <param name="speed_help" type="description">Use speed=0, pressure=0, depth=-1 to take the media defaults. Pressure values of 19 or more could trigger the trackenhancing feature, which means a movement along the full media height before start. Beware.</param>
->>>>>>> 8688392f
-      <param name="dashes" type="boolean" _gui-text="Convert to dashes">false</param> <param name="dashes_help" type="description">Convert paths with dashed strokes to separate subpaths for perforated cuts.</param>
-      <param name="autocrop" type="boolean" _gui-text="Trim margins">false</param> <param name="autocrop_help" type="description">Shift to the top lefthand corner, then do offsets.</param>
-      <param name="bbox_only" type="boolean" _gui-text="Draft Bounding Box Only">false</param>
-      <param name="bbox_help" type="description">To see the used area, tick the checkmark above and use pressure=1 (or better remove tool)</param>
-      <param name="multipass" type="int" min="1" max="8" _gui-text="Repeat each stroke">1</param>
-      <param name="reversetoggle" type="boolean" _gui-text="Cut in opposite direction(s)">false</param>
-      <param name="endposition" type="enum" _gui-text="Position After Cutting:">
-        <item value="start">Start Position</item>
-        <item value="below">Below Cut-Out</item>
-      </param>
-      <param name="endposition_help" type="description">Choose position of blade relative to the media after cutting. "Below Cut-Out" is ideal for using cross-cutter.</param>
-    </page>
-
-    <page name='reg' _gui-text='Regmarks'>
-      <param name="regmark" type="boolean" _gui-text="The document has registration marks">false</param>
-      <param name="regmark_help" type="description">The document contains printed registration marks</param>
-      <param name="regsearch" type="boolean" _gui-text="Search for the registration marks automatically">false</param>
-      <param name="regsearch_help" type="description">Search for the registration marks automatically. Seems on some devices there is another mode, where you can set the references manually.</param>
-      <param name="regwidth" type="float" min="0.0" max="10000" _gui-text="X mark distance [mm]">180</param>
-      <param name="reglength" type="float" min="0.0" max="10000" _gui-text="Y mark distance [mm]">230</param>
-      <param name="regoriginx" type="float" min="10.0" max="10000" _gui-text="Position of regmark from document left [mm]">15</param>
-      <param name="regoriginy" type="float" min="10.0" max="10000" _gui-text="Position of regmark from document top [mm]">20</param>
-      <param name="regdistance_help" type="description">Distance of the registration mark edges</param>
-    </page>
-
-    <page name='advanced' _gui-text='Advanced'>
-      <param name="wait_done" type="boolean" _gui-text="Wait til done, after all data is sent">false</param>
-      <param name="wait_done_help" type="description">Keep dialog open until device becomes idle again.</param>
-      <param name="sharpencorners" type="boolean" _gui-text="Sharpen Corners">false</param> <param name="sharpencorners_help" type="description">Lift head at sharp corners</param>
-      <param name="sharpencorners_start" type="float" min="0.1" max="0.9" _gui-text="Sharpen Corners - Start Ext. [mm]">0.1</param>
-      <param name="sharpencorners_end" type="float" min="0.1" max="0.9" _gui-text="Sharpen Corners - End Ext. [mm]">0.1</param>
-      <param name="overcut" type="float" min="0.0" max="5.0" _gui-text="Overcut on closed paths [mm]">0.5</param>
-      <param name="strategy" type="enum" _gui-text="Cutting Strategy:">
-        <item value="zorder">Z-Order</item>
-        <item value="matfree">Without mat</item>
-        <item value="mintravel">Minimized Traveling</item>
-        <item value="mintravelfull">Minimized Traveling (fully optimized)</item>
-      </param>
-      <param name="zorder_help" type="description">Z-Order: Leaf cut order as defined in input svg.</param>
-      <param name="mat_free_help" type="description">Without mat: Subdivide, sort, and choose cut directions, so that a cutting mat is not needed in most cases.</param>
-      <param name="mintravel_help" type="description">Minimal Traveling: Find the nearest startpoint to minimize travel movements</param>
-      <param name="mintravelfull_help" type="description">Minimal Traveling (fully optimized): Additionally search startpoints in closed paths</param>
-      <param name="sw_clipping" type="boolean" _gui-text="Enable Software Clipping">true</param>
-      <param name="dummy"    type="boolean" _gui-text="Dummy device: Send to /tmp/silhouette.dump">false</param>
-      <param name="dummy_help" type="description">Used for debugging and developent only!</param>
-    </page>
-
-    <page name='blade' _gui-text='Blade Setting'>
-      <param name="blade_help" type="description" xml:space="preserve">
-Always use the least amount of blade possible.
-
-1) Take a sheet of the media you are trying to cut and fold it in half.
-
-2) Take the blade out of the machine, set it to 1 and hold it in your hand as you would a pen but held vertically as it would be in the machine.
-
-3) Get your folded media and with your blade held like a pen but kept vertically press firmly down on the media and 'draw' a line.
-
-4) Next have a look at the media; with the correct setting you should have just cut a line through the top layer of the folded card without cutting in to the back layer. If you have not cut through the media, increase the blade by 1 position and repeat from step 3.
-
-5) Keep doing this until you reach the correct setting to cut the top layer without cutting the back.
-
-6) Once this is done the blade can be put back in to the machine.
-      </param>
-      <param name="bladediameter" type="float" min="0.0" max="2.3" _gui-text="Diameter of the used blade type [mm]">0.9</param>
-      <param name="bladediameter_help" type="description">Correct value for the silhouette blade is 0.9mm</param>
-    </page>
-    <page name='about' _gui-text='About'>
-      <param name="about_who" type="description">inkscape-silhouette extension from https://github.com/jnweiger/inkscape-silhouette by Jürgen Weigert [juergen@fabmail.org] and contributors</param>
-      <!-- Keep in sync with sendto_silhouette.py line 78 __version__ = ... -->
-      <param name="about_version" type="description">Version 1.20</param>
-    </page>
-  </param>
-
-  <effect needs-live-preview="false" >
-    <object-type>all</object-type>
-    <effects-menu>
-      <submenu _name="Export"/>
-    </effects-menu>
-  </effect>
-  
-  <script>
-      <command reldir="extensions" interpreter="python">sendto_silhouette.py</command>
-  </script>
-</inkscape-extension>
+<?xml version="1.0" encoding="UTF-8"?>
+<inkscape-extension xmlns="http://www.inkscape.org/namespace/inkscape/extension">
+  <_name>Send to Silhouette</_name>
+  <id>com.github.jnweiger.inskscape-silhouette</id>
+  <dependency type="extension">org.inkscape.output.svg.inkscape</dependency>
+  <dependency type="executable" location="extensions">inkex.py</dependency>
+  <dependency type="executable" location="extensions">sendto_silhouette.py</dependency>
+  <param name="active-tab" type="notebook">
+    <page name='silhouette' _gui-text='Silhouette'>
+      <param name="x_off" type="float" min="-999.0" max="999.0" precision="2" _gui-text="X-Offset [mm]">0.0</param>
+      <param name="y_off" type="float" min="-999.0" max="999.0" precision="2" _gui-text="Y-Offset [mm]">0.0</param>
+      <param name="cuttingmat" type="enum" _gui-text="Cutting Mat:">
+        <item value="cameo_12x12">Cameo 12x12</item>
+        <item value="cameo_12x24">Cameo 12x24</item>
+        <item value="no_mat">None</item>
+      </param>
+      <param name="toolholder" type="enum" _gui-text="Tool Holder:">
+        <item value="1">Red (left tool)</item>
+        <item value="2">Blue (right tool)</item>
+      </param>
+      <param name="tool" type="enum" _gui-text="Tool:">
+        <item value="default">Media default</item>
+        <item value="pen">Pen</item>
+        <item value="cut">Cut</item>
+        <item value="autoblade">AutoBlade</item>
+      </param>
+      <param name="pen_help" type="description">'pen' executes the strokes exactly as sent, 'cut' adds small serifs to help the knive find its orientation at corners.</param>
+      <!-- CAUTION: keep media list in sync with silhouette/Graphtec.py -->
+      <param name="media" type="enum" _gui-text="Media:">
+        <item value="300">[P>0 S>0] Custom: use non-zero Pressure and Speed below</item>
+        <item value="100">[P=27,S=10] SCard without Craft Paper Backing</item>
+        <item value="101">[P=27,S=10] Card with Craft Paper Backing</item>
+        <item value="102">[P=10,S= 5,D=1] Vinyl Sticker</item>
+        <item value="106">[P=14,S=10] Film Labels</item>
+        <item value="111">[P=27,S=10] Thick Media</item>
+        <item value="112">[P= 2,S=10] Thin Media</item>
+        <item value="113">[P=18,S=10] Pen</item>
+        <item value="120">[P=30,S=10] Bond Paper 13-28 lbs (105g)</item>
+        <item value="121">[P=30,S=10] Bristol Paper 57-67 lbs (145g)</item>
+        <item value="122">[P=30,S=10] Cardstock 40-60 lbs (90g)</item>
+        <item value="123">[P=30,S=10] Cover 40-60 lbs (170g)</item>
+        <item value="124">[P= 1,S=10] Film, Double Matte Translucent</item>
+        <item value="125">[P= 1,S=10] Film, Vinyl With Adhesive Back</item>
+        <item value="126">[P= 1,S=10] Film, Window With Kling Adhesive</item>
+        <item value="127">[P=30,S=10] Index 90 lbs (165g)</item>
+        <item value="128">[P=20,S=10] Inkjet Photo Paper 28-44 lbs (70g)</item>
+        <item value="129">[P=27,S=10] Inkjet Photo Paper 45-75 lbs (110g)</item>
+        <item value="130">[P=30,S= 3] Magnetic Sheet</item>
+        <item value="131">[P=30,S=10] Offset 24-60 lbs (90g)</item>
+        <item value="132">[P= 5,S=10] Print Paper Light Weight</item>
+        <item value="133">[P=25,S=10] Print Paper Medium Weight</item>
+        <item value="134">[P=20,S=10] Sticker Sheet</item>
+        <item value="135">[P=20,S=10] Tag 100 lbs (275g)</item>
+        <item value="136">[P=30,S=10] Text Paper 24-70 lbs (105g)</item>
+        <item value="137">[P=30,S=10] Vellum Bristol 57-67 lbs (145g)</item>
+        <item value="138">[P=30,S=10] Writing Paper 24-70 lbs (105g)</item>
+      </param>
+      <param name="speed" type="int" min="0" max="10" _gui-text="Speed">0</param>
+      <param name="pressure" type="int" min="0" max="33" _gui-text="Pressure">0</param>
+      <param name="depth" type="int" min="-1" max="10" _gui-text="Blade Depth (for AutoBlade)">-1</param>
+      <param name="speed_help" type="description">Use speed=0, pressure=0, depth=-1 to take the media defaults. Pressure values of 19 or more could trigger the trackenhancing feature, which means a movement along the full media height before start. Beware.</param>
+    </page>
+    <page name='opt' _gui-text='Options'>
+      <param name="dashes" type="boolean" _gui-text="Convert to dashes">false</param> <param name="dashes_help" type="description">Convert paths with dashed strokes to separate subpaths for perforated cuts.</param>
+      <param name="autocrop" type="boolean" _gui-text="Trim margins">false</param> <param name="autocrop_help" type="description">Shift to the top lefthand corner, then do offsets.</param>
+      <param name="bbox_only" type="boolean" _gui-text="Draft Bounding Box Only">false</param>
+      <param name="bbox_help" type="description">To see the used area, tick the checkmark above and use pressure=1 (or better remove tool)</param>
+      <param name="multipass" type="int" min="1" max="8" _gui-text="Repeat each stroke">1</param>
+      <param name="reversetoggle" type="boolean" _gui-text="Cut in opposite direction(s)">false</param>
+      <param name="endposition" type="enum" _gui-text="Position After Cutting:">
+        <item value="start">Start Position</item>
+        <item value="below">Below Cut-Out</item>
+      </param>
+      <param name="endposition_help" type="description">Choose position of blade relative to the media after cutting. "Below Cut-Out" is ideal for using cross-cutter.</param>
+    </page>
+
+    <page name='reg' _gui-text='Regmarks'>
+      <param name="regmark" type="boolean" _gui-text="The document has registration marks">false</param>
+      <param name="regmark_help" type="description">The document contains printed registration marks</param>
+      <param name="regsearch" type="boolean" _gui-text="Search for the registration marks automatically">false</param>
+      <param name="regsearch_help" type="description">Search for the registration marks automatically. Seems on some devices there is another mode, where you can set the references manually.</param>
+      <param name="regwidth" type="float" min="0.0" max="10000" _gui-text="X mark distance [mm]">180</param>
+      <param name="reglength" type="float" min="0.0" max="10000" _gui-text="Y mark distance [mm]">230</param>
+      <param name="regoriginx" type="float" min="10.0" max="10000" _gui-text="Position of regmark from document left [mm]">15</param>
+      <param name="regoriginy" type="float" min="10.0" max="10000" _gui-text="Position of regmark from document top [mm]">20</param>
+      <param name="regdistance_help" type="description">Distance of the registration mark edges</param>
+    </page>
+
+    <page name='advanced' _gui-text='Advanced'>
+      <param name="wait_done" type="boolean" _gui-text="Wait til done, after all data is sent">false</param>
+      <param name="wait_done_help" type="description">Keep dialog open until device becomes idle again.</param>
+      <param name="sharpencorners" type="boolean" _gui-text="Sharpen Corners">false</param> <param name="sharpencorners_help" type="description">Lift head at sharp corners</param>
+      <param name="sharpencorners_start" type="float" min="0.1" max="0.9" _gui-text="Sharpen Corners - Start Ext. [mm]">0.1</param>
+      <param name="sharpencorners_end" type="float" min="0.1" max="0.9" _gui-text="Sharpen Corners - End Ext. [mm]">0.1</param>
+      <param name="overcut" type="float" min="0.0" max="5.0" _gui-text="Overcut on closed paths [mm]">0.5</param>
+      <param name="strategy" type="enum" _gui-text="Cutting Strategy:">
+        <item value="zorder">Z-Order</item>
+        <item value="matfree">Without mat</item>
+        <item value="mintravel">Minimized Traveling</item>
+        <item value="mintravelfull">Minimized Traveling (fully optimized)</item>
+      </param>
+      <param name="zorder_help" type="description">Z-Order: Leaf cut order as defined in input svg.</param>
+      <param name="mat_free_help" type="description">Without mat: Subdivide, sort, and choose cut directions, so that a cutting mat is not needed in most cases.</param>
+      <param name="mintravel_help" type="description">Minimal Traveling: Find the nearest startpoint to minimize travel movements</param>
+      <param name="mintravelfull_help" type="description">Minimal Traveling (fully optimized): Additionally search startpoints in closed paths</param>
+      <param name="sw_clipping" type="boolean" _gui-text="Enable Software Clipping">true</param>
+      <param name="dummy"    type="boolean" _gui-text="Dummy device: Send to /tmp/silhouette.dump">false</param>
+      <param name="dummy_help" type="description">Used for debugging and developent only!</param>
+    </page>
+
+    <page name='blade' _gui-text='Blade Setting'>
+      <param name="blade_help" type="description" xml:space="preserve">
+Always use the least amount of blade possible.
+
+1) Take a sheet of the media you are trying to cut and fold it in half.
+
+2) Take the blade out of the machine, set it to 1 and hold it in your hand as you would a pen but held vertically as it would be in the machine.
+
+3) Get your folded media and with your blade held like a pen but kept vertically press firmly down on the media and 'draw' a line.
+
+4) Next have a look at the media; with the correct setting you should have just cut a line through the top layer of the folded card without cutting in to the back layer. If you have not cut through the media, increase the blade by 1 position and repeat from step 3.
+
+5) Keep doing this until you reach the correct setting to cut the top layer without cutting the back.
+
+6) Once this is done the blade can be put back in to the machine.
+      </param>
+      <param name="bladediameter" type="float" min="0.0" max="2.3" _gui-text="Diameter of the used blade type [mm]">0.9</param>
+      <param name="bladediameter_help" type="description">Correct value for the silhouette blade is 0.9mm</param>
+    </page>
+    <page name='about' _gui-text='About'>
+      <param name="about_who" type="description">inkscape-silhouette extension from https://github.com/jnweiger/inkscape-silhouette by Jürgen Weigert [juergen@fabmail.org] and contributors</param>
+      <!-- Keep in sync with sendto_silhouette.py line 78 __version__ = ... -->
+      <param name="about_version" type="description">Version 1.21</param>
+    </page>
+  </param>
+
+  <effect needs-live-preview="false" >
+    <object-type>all</object-type>
+    <effects-menu>
+      <submenu _name="Export"/>
+    </effects-menu>
+  </effect>
+  
+  <script>
+      <command reldir="extensions" interpreter="python">sendto_silhouette.py</command>
+  </script>
+</inkscape-extension>