--- conflicted
+++ resolved
@@ -126,27 +126,14 @@
 PRODUCT_ID_SILHOUETTE_PORTRAIT2 = 0x1132
 
 DEVICE = [
-<<<<<<< HEAD
- { 'vendor_id': 0x0b4d, 'product_id': 0x1123, 'name': 'Silhouette Portrait',
+ { 'vendor_id': VENDOR_ID_GRAPHTEC, 'product_id': PRODUCT_ID_SILHOUETTE_PORTRAIT, 'name': 'Silhouette Portrait',
    'width_mm':  206, 'length_mm': 3000, 'regmark': True },
- { 'vendor_id': 0x0b4d, 'product_id': 0x1132, 'name': 'Silhouette Portrait2',
-=======
- { 'vendor_id': VENDOR_ID_GRAPHTEC, 'product_id': PRODUCT_ID_SILHOUETTE_PORTRAIT, 'name': 'Silhouette Portrait',
-   'width_mm':  203, 'length_mm': 3000, 'regmark': True },
  { 'vendor_id': VENDOR_ID_GRAPHTEC, 'product_id': PRODUCT_ID_SILHOUETTE_PORTRAIT2, 'name': 'Silhouette Portrait2',
->>>>>>> 8688392f
    'width_mm':  203, 'length_mm': 3000, 'regmark': True },
  { 'vendor_id': VENDOR_ID_GRAPHTEC, 'product_id': PRODUCT_ID_SILHOUETTE_CAMEO, 'name': 'Silhouette Cameo',
    # margin_top_mm is just for safety when moving backwards with thin media
    # margin_left_mm is a physical limit, but is relative to width_mm!
    'width_mm':  304, 'length_mm': 3000, 'margin_left_mm':9.0, 'margin_top_mm':1.0, 'regmark': True },
-<<<<<<< HEAD
- { 'vendor_id': 0x0b4d, 'product_id': 0x112b, 'name': 'Silhouette Cameo2',
-   'width_mm':  304, 'length_mm': 3000, 'margin_left_mm':9.0, 'margin_top_mm':1.0, 'regmark': True },
- { 'vendor_id': 0x0b4d, 'product_id': 0x112f, 'name': 'Silhouette Cameo3',
-   'width_mm':  304, 'length_mm': 3000, 'margin_left_mm':5, 'margin_top_mm':15.5, 'regmark': True },
- { 'vendor_id': 0x0b4d, 'product_id': 0x110a, 'name': 'Craft Robo CC200-20',
-=======
  { 'vendor_id': VENDOR_ID_GRAPHTEC, 'product_id': PRODUCT_ID_SILHOUETTE_CAMEO2, 'name': 'Silhouette Cameo2',
    # margin_top_mm is just for safety when moving backwards with thin media
    # margin_left_mm is a physical limit, but is relative to width_mm!
@@ -156,7 +143,6 @@
    # margin_left_mm is a physical limit, but is relative to width_mm!
    'width_mm':  304.8, 'length_mm': 3000, 'margin_left_mm':0.0, 'margin_top_mm':0.0, 'regmark': True },
  { 'vendor_id': VENDOR_ID_GRAPHTEC, 'product_id': PRODUCT_ID_CC200_20, 'name': 'Craft Robo CC200-20',
->>>>>>> 8688392f
    'width_mm':  200, 'length_mm': 1000, 'regmark': True },
  { 'vendor_id': VENDOR_ID_GRAPHTEC, 'product_id': PRODUCT_ID_CC300_20, 'name': 'Craft Robo CC300-20' },
  { 'vendor_id': VENDOR_ID_GRAPHTEC, 'product_id': PRODUCT_ID_SILHOUETTE_SD_1, 'name': 'Silhouette SD 1' },
@@ -524,23 +510,6 @@
     #except:
     #  pass
 
-<<<<<<< HEAD
-    #s.write("TB71\x03") # Get machine calibration of regmark sensor (y, x) in  machine units
-    #try:
-    #  resp = s.read(timeout=1000)
-    #  if len(resp) > 1:
-    #  print("TB71: '%s'" % (resp[:-1]), file=s.log)
-    #except:
-    #  pass
-
-    #s.write("FA\x03") # Get machine calibration (x, y) (carriage, roller) unit is 0.01% i.e. 0.0001
-    #try:
-    #  resp = s.read(timeout=1000)
-    #  if len(resp) > 1:
-    #  print("FA: '%s'" % (resp[:-1]), file=s.log) # response '0,0'
-    #except:
-    #  pass
-=======
     if s.product_id() == PRODUCT_ID_SILHOUETTE_CAMEO3:
 
       s.write("TB71\x03") # Unknown: 2 five digit numbers
@@ -566,7 +535,6 @@
           print("TC: '%s'" % (resp[:-1]), file=s.log) # response '0,0'
       except:
         pass
->>>>>>> 8688392f
 
   def get_version(s):
     """Retrieve the firmware version string from the device."""
