# (c) 2013,2014 jw@suse.de
# (c) 2016 juewei@fabmail.org
# (c) 2016 Alexander Wenger
# (c) 2017 Johann Gail
#
# Distribute under GPLv2 or ask.
#
# Driver for a Graphtec Silhouette Cameo plotter.
# modeled after https://github.com/nosliwneb/robocut.git
# https://github.com/pmonta/gerber2graphtec/blob/master/file2graphtec
#
# Native resolution of the plotter is 0.05mm -- All movements are integer multiples of this.
#
# 2015-06-04, juewei@fabmail.org using print_function. added wait_for_ready().
#             plot(bboxonly=None) is now the special case for not doing anything. False is normal plot.
# 2015-06-05  Renamed cut_bbox() to find_bbox(). It does not cut anything.
# 2015-06-06  refactored plot_cmds() from plot().
# 2016-05-16  no reset per default, this helps usbip.
# 2016-05-21  detect python-usb < 1.0 and give instructions.
# 2017-04-20  Adding Cameo3 USB IDs
# 2020-06-    Adding Cameo4 and refactor code

from __future__ import print_function

import os
import re
import sys
import time

usb_reset_needed = False  # https://github.com/fablabnbg/inkscape-silhouette/issues/10

sys.path.append(os.path.dirname(os.path.abspath(__file__)) + '/pyusb-1.0.2')      # have a pyusb fallback

sys_platform = sys.platform.lower()
if sys_platform.startswith('win'):
  import usb.core
elif sys_platform.startswith('darwin'):
  import usb1, usb.core
  usb1ctx = usb1.USBContext()
else:   # if sys_platform.startswith('linux'):
  try:
    import usb.core  # where???
  except Exception as e:
      try:
          import libusb1 as usb
      except Exception as e1:
        try:
          import usb
        except Exception as e2:
          print("The python usb module could not be found. Try", file=sys.stderr)
          print("\t sudo zypper in python-usb \t\t# if you run SUSE", file=sys.stderr)
          print("\t sudo apt-get install python-usb   \t\t# if you run Ubuntu", file=sys.stderr)
          print("\n\n\n", file=sys.stderr)
          raise e2

try:
    try:
      usb_vi = usb.version_info[0]
      usb_vi_str = str(usb.version_info)
    except AttributeError:
      usb_vi = 0
      if sys_platform.startswith('win'):
        usb_vi = 1
        pass # windows does not seem to detect the usb.version , gives attribute error. Other tests of pyusb work, pyusb is installed.
      usb_vi_str = 'unknown'


    if usb_vi < 1:
      print("Your python usb module appears to be "+usb_vi_str+" -- We need version 1.x", file=sys.stderr)
      print("For Debian 8 try:\n  echo > /etc/apt/sources.list.d/backports.list 'deb http://ftp.debian.org debian jessie-backports main\n  apt-get update\n  apt-get -t jessie-backports install python-usb", file=sys.stderr)
      print("\n\n\n", file=sys.stderr)
      print("For Ubuntu 14.04try:\n  pip install pyusb --upgrade", file=sys.stderr)
      print("\n\n\n", file=sys.stderr)
      sys.exit(0)
except NameError:
    pass # on OS X usb.version_info[0] will always fail as libusb1 is being used


# taken from
#  robocut/CutDialog.ui
#  robocut/CutDialog.cpp

MEDIA = [
# CAUTION: keep in sync with sendto_silhouette.inx
# media, pressure, speed, depth, cap-color, name
  ( 100,   27,     10,   1,  "yellow", "Card without Craft Paper Backing"),
  ( 101,   27,     10,   1,  "yellow", "Card with Craft Paper Backing"),
  ( 102,   10,      5,   1,  "blue",   "Vinyl Sticker"),
  ( 106,   14,     10,   1,  "blue",   "Film Labels"),
  ( 111,   27,     10,   1,  "yellow", "Thick Media"),
  ( 112,    2,     10,   1,  "blue",   "Thin Media"),
  ( 113,   18,     10,None,  "pen",    "Pen"),
  ( 120,   30,     10,   1,  "blue",   "Bond Paper 13-28 lbs (105g)"),
  ( 121,   30,     10,   1,  "yellow", "Bristol Paper 57-67 lbs (145g)"),
  ( 122,   30,     10,   1,  "yellow", "Cardstock 40-60 lbs (90g)"),
  ( 123,   30,     10,   1,  "yellow", "Cover 40-60 lbs (170g)"),
  ( 124,    1,     10,   1,  "blue",   "Film, Double Matte Translucent"),
  ( 125,    1,     10,   1,  "blue",   "Film, Vinyl With Adhesive Back"),
  ( 126,    1,     10,   1,  "blue",   "Film, Window With Kling Adhesive"),
  ( 127,   30,     10,   1,  "red",    "Index 90 lbs (165g)"),
  ( 128,   20,     10,   1,  "yellow", "Inkjet Photo Paper 28-44 lbs (70g)"),
  ( 129,   27,     10,   1,  "red",    "Inkjet Photo Paper 45-75 lbs (110g)"),
  ( 130,   30,      3,   1,  "red",    "Magnetic Sheet"),
  ( 131,   30,     10,   1,  "blue",   "Offset 24-60 lbs (90g)"),
  ( 132,    5,     10,   1,  "blue",   "Print Paper Light Weight"),
  ( 133,   25,     10,   1,  "yellow", "Print Paper Medium Weight"),
  ( 134,   20,     10,   1,  "blue",   "Sticker Sheet"),
  ( 135,   20,     10,   1,  "red",    "Tag 100 lbs (275g)"),
  ( 136,   30,     10,   1,  "blue",   "Text Paper 24-70 lbs (105g)"),
  ( 137,   30,     10,   1,  "yellow", "Vellum Bristol 57-67 lbs (145g)"),
  ( 138,   30,     10,   1,  "blue",   "Writing Paper 24-70 lbs (105g)"),
  ( 300, None,   None,None,  "custom", "Custom"),
]

#  robocut/Plotter.h:53 ff
VENDOR_ID_GRAPHTEC = 0x0b4d
PRODUCT_ID_CC200_20 = 0x110a
PRODUCT_ID_CC300_20 = 0x111a
PRODUCT_ID_SILHOUETTE_SD_1 = 0x111c
PRODUCT_ID_SILHOUETTE_SD_2 = 0x111d
PRODUCT_ID_SILHOUETTE_CAMEO =  0x1121
PRODUCT_ID_SILHOUETTE_CAMEO2 =  0x112b
PRODUCT_ID_SILHOUETTE_CAMEO3 =  0x112f
PRODUCT_ID_SILHOUETTE_CAMEO4 =  0x1137
PRODUCT_ID_SILHOUETTE_PORTRAIT = 0x1123
PRODUCT_ID_SILHOUETTE_PORTRAIT2 = 0x1132

# End Of Text - marks the end of a command
CMD_ETX = '\x03'
# Escape - send escape command
CMD_ESC = '\x1b'

### Escape Commands
# End Of Transmission - will initialize the device,
CMD_EOT = '\x04'
# Enquiry - Returns device status
CMD_ENQ = '\x05'
# Negative Acnoledge - Returns device tool setup
CMD_NAK = '\x15'

SILHOUETTE_CAMEO4_TOOL_EMPTY = 0
SILHOUETTE_CAMEO4_TOOL_RATCHETBLADE = 1
SILHOUETTE_CAMEO4_TOOL_AUTOBLADE = 2
SILHOUETTE_CAMEO4_TOOL_DEEPCUTBLADE = 3
SILHOUETTE_CAMEO4_TOOL_KRAFTBLADE = 4
SILHOUETTE_CAMEO4_TOOL_ROTARYBLADE = 5
SILHOUETTE_CAMEO4_TOOL_PEN = 7
SILHOUETTE_CAMEO4_TOOL_ERROR = 255

DEVICE = [
 { 'vendor_id': VENDOR_ID_GRAPHTEC, 'product_id': PRODUCT_ID_SILHOUETTE_PORTRAIT, 'name': 'Silhouette Portrait',
   'width_mm':  206, 'length_mm': 3000, 'regmark': True },
 { 'vendor_id': VENDOR_ID_GRAPHTEC, 'product_id': PRODUCT_ID_SILHOUETTE_PORTRAIT2, 'name': 'Silhouette Portrait2',
   'width_mm':  203, 'length_mm': 3000, 'regmark': True },
 { 'vendor_id': VENDOR_ID_GRAPHTEC, 'product_id': PRODUCT_ID_SILHOUETTE_CAMEO, 'name': 'Silhouette Cameo',
   # margin_top_mm is just for safety when moving backwards with thin media
   # margin_left_mm is a physical limit, but is relative to width_mm!
   'width_mm':  304, 'length_mm': 3000, 'margin_left_mm':9.0, 'margin_top_mm':1.0, 'regmark': True },
 { 'vendor_id': VENDOR_ID_GRAPHTEC, 'product_id': PRODUCT_ID_SILHOUETTE_CAMEO2, 'name': 'Silhouette Cameo2',
   # margin_top_mm is just for safety when moving backwards with thin media
   # margin_left_mm is a physical limit, but is relative to width_mm!
   'width_mm':  304, 'length_mm': 3000, 'margin_left_mm':9.0, 'margin_top_mm':1.0, 'regmark': True },
 { 'vendor_id': VENDOR_ID_GRAPHTEC, 'product_id': PRODUCT_ID_SILHOUETTE_CAMEO3, 'name': 'Silhouette Cameo3',
   # margin_top_mm is just for safety when moving backwards with thin media
   # margin_left_mm is a physical limit, but is relative to width_mm!
   'width_mm':  304.8, 'length_mm': 3000, 'margin_left_mm':0.0, 'margin_top_mm':0.0, 'regmark': True },
 { 'vendor_id': VENDOR_ID_GRAPHTEC, 'product_id': PRODUCT_ID_SILHOUETTE_CAMEO4, 'name': 'Silhouette Cameo4',
   # margin_top_mm is just for safety when moving backwards with thin media
   # margin_left_mm is a physical limit, but is relative to width_mm!
   'width_mm':  304.8, 'length_mm': 3000, 'margin_left_mm':0.0, 'margin_top_mm':0.0, 'regmark': True },
 { 'vendor_id': VENDOR_ID_GRAPHTEC, 'product_id': PRODUCT_ID_CC200_20, 'name': 'Craft Robo CC200-20',
   'width_mm':  200, 'length_mm': 1000, 'regmark': True },
 { 'vendor_id': VENDOR_ID_GRAPHTEC, 'product_id': PRODUCT_ID_CC300_20, 'name': 'Craft Robo CC300-20' },
 { 'vendor_id': VENDOR_ID_GRAPHTEC, 'product_id': PRODUCT_ID_SILHOUETTE_SD_1, 'name': 'Silhouette SD 1' },
 { 'vendor_id': VENDOR_ID_GRAPHTEC, 'product_id': PRODUCT_ID_SILHOUETTE_SD_2, 'name': 'Silhouette SD 2' },
]


def _bbox_extend(bb, x, y):
    # The coordinate system origin is in the top lefthand corner.
    # Downwards and rightwards we count positive. Just like SVG or HPGL.
    # Thus lly is a higher number than ury
    if not 'llx' in bb or x < bb['llx']: bb['llx'] = x
    if not 'urx' in bb or x > bb['urx']: bb['urx'] = x
    if not 'lly' in bb or y > bb['lly']: bb['lly'] = y
    if not 'ury' in bb or y < bb['ury']: bb['ury'] = y


#   1   mm =   20 SU
#   1   in =  508 SU
#   8.5 in = 4318 SU
#  11   in = 5588 SU

def _mm_2_SU(mm):
  """Convert mm to SU (SilhuetteUnit) using round

  Parameters
  ----------
      mm : int, float
          input millimetre

  Returns
  -------
      int
          output SU
  """
  return int(round(mm * 20.0))

def _inch_2_SU(inch):
  """Convert inch to SU (SilhuetteUnit) using round

  Parameters
  ----------
      inch : int, float
          input inch

  Returns
  -------
      int
          output SU
  """
  return int(round(inch * 508.0))


class SilhouetteCameoTool:
  def __init__(self, toolholder=1):
    if toolholder is None:
      toolholder = 1
    self.toolholder = toolholder

  def select(self):
    """ select tool command """
    return "J%d" % self.toolholder

  def pressure(self, pressure):
    """ set pressure command """
    return "FX%d,%d" % (pressure, self.toolholder)

  def speed(self, speed):
    """ set speed command """
    return "!%d,%d" % (speed, self.toolholder)

  def depth(self, depth):
    """ set depth command """
    return "TF%d,%d" % (depth, self.toolholder)

  def cutter_offset(self, xmm, ymm):
    """ set cutter offset command using mm """
    return "FC%d,%d,%d" % (_mm_2_SU(xmm), _mm_2_SU(ymm), self.toolholder)

  def lift(self, lift):
    """ set lift command """
    if lift:
      return "FE1,%d" % self.toolholder
    else:
      return "FE0,%d" % self.toolholder

  def sharpen_corners(self, start, end):
    return [
      "FF%d,0,%d" % (start, self.toolholder),
      "FF%d,%d,%d" % (start, end, self.toolholder)]

class SilhouetteCameo:
  def __init__(self, log=sys.stderr, no_device=False, progress_cb=None):
    """ This initializer simply finds the first known device.
        The default paper alignment is left hand side for devices with known width
        (currently Cameo and Portrait). Otherwise it is right hand side.
        Use setup() to specify your needs.

        If no_device is True, the usb device is not actually opened, and all
        generated data is discarded.

        The progress_cb is called with the following parameters:
        int(strokes_done), int(strikes_total), str(status_flags)
        The status_flags contain 't' when there was a (non-fatal) write timeout
        on the device.
    """
    self.leftaligned = False            # True: only works for DEVICE with known hardware.width_mm
    self.log = log
    self.progress_cb = progress_cb
    dev = None
    self.margins_printed = None

    if no_device is True:
      self.hardware = { 'name': 'Crashtest Dummy Device' }
    else:
      for hardware in DEVICE:
        if sys_platform.startswith('win'):
          print("device lookup under windows not tested. Help adding code!", file=self.log)
          dev = usb.core.find(idVendor=hardware['vendor_id'], idProduct=hardware['product_id'])

        elif sys_platform.startswith('darwin'):
          dev = usb1ctx.openByVendorIDAndProductID(hardware['vendor_id'], hardware['product_id'])

        else:   # linux
          dev = usb.core.find(idVendor=hardware['vendor_id'], idProduct=hardware['product_id'])
        if dev:
          self.hardware = hardware
          break

      if dev is None:
        if sys_platform.startswith('win'):
          print("device fallback under windows not tested. Help adding code!", file=self.log)
          dev = usb.core.find(idVendor=VENDOR_ID_GRAPHTEC)
          self.hardware = { 'name': 'Unknown Graphtec device' }
          if dev:
            self.hardware['name'] += " 0x%04x" % dev.idProduct
            self.hardware['product_id'] = dev.idProduct
            self.hardware['vendor_id'] = dev.idVendor


        elif sys_platform.startswith('darwin'):
          print("device fallback under macosx not implemented. Help adding code!", file=self.log)

        else:   # linux
          dev = usb.core.find(idVendor=VENDOR_ID_GRAPHTEC)
          self.hardware = { 'name': 'Unknown Graphtec device ' }
          if dev:
            self.hardware['name'] += " 0x%04x" % dev.idProduct
            self.hardware['product_id'] = dev.idProduct
            self.hardware['vendor_id'] = dev.idVendor

      if dev is None:
        msg = ''
        try:
            for dev in usb.core.find(find_all=True):
              msg += "(%04x,%04x) " % (dev.idVendor, dev.idProduct)
        except NameError:
            msg += "unable to list devices on OS X"
        raise ValueError('No Graphtec Silhouette devices found.\nCheck USB and Power.\nDevices: '+msg)

      try:
        dev_bus = dev.bus
      except:
        dev_bus = -1

      try:
        dev_addr = dev.address
      except:
        dev_addr = -1

      print("%s found on usb bus=%d addr=%d" % (self.hardware['name'], dev_bus, dev_addr), file=self.log)

      if sys_platform.startswith('win'):
        print("device init under windows not implemented. Help adding code!", file=self.log)

      elif sys_platform.startswith('darwin'):
        dev.claimInterface(0)
        # usb_enpoint = 1
        # dev.bulkWrite(usb_endpoint, data)

      else:     # linux
        try:
          if dev.is_kernel_driver_active(0):
            print("is_kernel_driver_active(0) returned nonzero", file=self.log)
            if dev.detach_kernel_driver(0):
              print("detach_kernel_driver(0) returned nonzero", file=self.log)
        except usb.core.USBError as e:
          print("usb.core.USBError:", e, file=self.log)
          if e.errno == 13:
            msg = """
If you are not running as root, this might be a udev issue.
Try a file /etc/udev/rules.d/99-graphtec-silhouette.rules
with the following example syntax:
SUBSYSTEM=="usb", ATTR{idVendor}=="%04x", ATTR{idProduct}=="%04x", MODE="666"

Then run 'sudo udevadm trigger' to load this file.

Alternatively, you can add yourself to group 'lp' and logout/login.""" % (self.hardware['vendor_id'], self.hardware['product_id'])
            print(msg, file=self.log)
            print(msg, file=sys.stderr)
          sys.exit(0)

        if usb_reset_needed:
          for i in range(5):
            try:
              dev.reset()
              break
            except usb.core.USBError as e:
              print("reset failed: ", e, file=self.log)
              print("retrying reset in 5 sec", file=self.log)
              time.sleep(5)

        try:
          dev.set_configuration()
          dev.set_interface_altsetting()      # Probably not really necessary.
        except usb.core.USBError:
          pass

    self.dev = dev
    self.need_interface = False         # probably never needed, but harmful on some versions of usb.core
    self.regmark = False                # not yet implemented. See robocut/Plotter.cpp:446
    if self.dev is None or 'width_mm' in self.hardware:
      self.leftaligned = True
    self.enable_sw_clipping = True

  def product_id(self):
    return self.hardware['product_id'] if 'product_id' in self.hardware else None

  def write(self, data, timeout=10000):
    """Send a command to the device. Long commands are sent in chunks of 4096 bytes.
       A nonblocking read() is attempted before write(), to find spurious diagnostics."""

    if self.dev is None: return None

    # convert string to bytes if required
    if isinstance(data, str):
      data = data.encode()

    # robocut/Plotter.cpp:73 says: Send in 4096 byte chunks. Not sure where I got this from, I'm not sure it is actually necessary.
    try:
      resp = self.read(timeout=10) # poll the inbound buffer
      if resp:
        print("response before write('%s'): '%s'" % (data, resp), file=self.log)
    except:
      pass
    endpoint = 0x01
    chunksz = 4096
    r = 0
    o = 0
    msg=''
    retry = 0
    while o < len(data):
      if o:
        if self.progress_cb:
          self.progress_cb(o,len(data),msg)
        elif self.log:
          self.log.write(" %d%% %s\r" % (100.*o/len(data),msg))
          self.log.flush()
      chunk = data[o:o+chunksz]
      try:
        if self.need_interface:
          try:
            r = self.dev.write(endpoint, chunk, interface=0, timeout=timeout)
          except AttributeError:
            r = self.dev.bulkWrite(endpoint, chunk, interface=0, timeout=timeout)
        else:
          try:
            r = self.dev.write(endpoint, chunk, timeout=timeout)
          except AttributeError:
            r = self.dev.bulkWrite(endpoint, chunk, timeout=timeout)
      except TypeError as te:
        # write() got an unexpected keyword argument 'interface'
        raise TypeError("Write Exception: %s, %s dev=%s" % (type(te), te, type(self.dev)))
      except AttributeError as ae:
        # write() got an unexpected keyword argument 'interface'
        raise TypeError("Write Exception: %s, %s dev=%s" % (type(ae), ae, type(self.dev)))

      except Exception as e:
        # raise USBError(_str_error[ret], ret, _libusb_errno[ret])
        # usb.core.USBError: [Errno 110] Operation timed
        #print("Write Exception: %s, %s errno=%s" % (type(e), e, e.errno), file=s.log)
        import errno
        try:
          if e.errno == errno.ETIMEDOUT:
            time.sleep(1)
            msg += 't'
            continue
        except Exception as ee:
          msg += "s.dev.write Error:  {}".format(ee)
      else:
        if len(msg):
          msg = ''
          self.log.write("\n")

      # print("write([%d:%d], len=%d) = %d" % (o,o+chunksz, len(chunk), r), file=s.log)
      if r == 0 and retry < 5:
        time.sleep(1)
        retry += 1
        msg += 'r'
      elif r <= 0:
        raise ValueError('write %d bytes failed: r=%d' % (len(chunk), r))
      else:
        retry = 0
      o += r

    if o != len(data):
      raise ValueError('write all %d bytes failed: o=%d' % (len(data), o))

  def safe_write(self, data):
    """wrapper for write with special emphasis on not to over-load the cutter with long commands."""
    if self.dev is None: return None

    # convert string to bytes if required
    if isinstance(data, str):
      data = data.encode()

    # Silhouette Studio uses packet size of maximal 3k, 1k is default
    safemaxchunksz = 1024
    so = 0
    delimiter = CMD_ETX.encode()
    while so < len(data):
      safechunksz = min(safemaxchunksz, len(data)-so)
      candidate = data[so:so+safechunksz]
      # strip string candidate of unfinished command at its end
      safechunk = candidate[0:(candidate.rfind(delimiter) + 1)]
      self.write(data = safechunk)
      # wait for cutter to finish current chunk, otherwise blocking might occur
      while not self.status() == "ready":
        time.sleep(0.05)
      so += len(safechunk)

  def send_command(self, cmd, timeout=10000):
    """ Sends a command or a list of commands of type string """
    if isinstance(cmd, str):
      data = cmd
    elif isinstance(cmd, list) and isinstance(cmd[0], str):
      data = CMD_ETX.join(cmd)
    else:
      raise TypeError("Send Command Exception: %s " % type(cmd))
    self.write(data + CMD_ETX, timeout)

  def safe_send_command(self, cmd):
    """ Sends a command or a list of commands of type string """
    if isinstance(cmd, str):
      data = cmd
    elif isinstance(cmd, list):
      if not cmd:
        # if list of commands is empty this function shall do nothing
        return
      else:
        # list must not contain anything but strings
        for c in cmd:
          if not isinstance(c, str):
            raise TypeError("Send Command Exception: %s " % type(cmd))
        data = CMD_ETX.join(cmd)
    else:
      raise TypeError("Send Command Exception: %s " % type(cmd))
    self.safe_write(data + CMD_ETX)

  def send_escape(self, esc):
    """ Sends a Escape Command """
    if isinstance(esc, str):
      self.write(CMD_ESC + esc)
    else:
      raise TypeError("Send Escape Exception: %s " % type(esc))

  def read(self, size=64, timeout=5000):
    """Low level read method"""
    if self.dev is None: return None
    endpoint = 0x82
    if self.need_interface:
        try:
            data = self.dev.read(endpoint, size, timeout=timeout, interface=0)
        except AttributeError:
            data = self.dev.bulkRead(endpoint, size, timeout=timeout, interface=0)
    else:
        try:
            data = self.dev.read(endpoint, size, timeout=timeout)
        except AttributeError:
            data = self.dev.bulkRead(endpoint, size, timeout=timeout)
    if data is None:
      raise ValueError('read failed: none')
    if isinstance(data, (str, bytes, bytearray)):
        return data.decode()
    else:
        try:
            return data.tobytes().decode() # with py3
        except:
            return data.tostring().decode() # with py2/3 - dropped in py39

  def try_read(self, size=64, timeout=1000):
    ret=None
    try:
      ret = self.read(size=size,timeout=timeout)
      print("try_read got: '%s'" % ret)
    except:
      pass
    return ret

  def send_receive_command(self, cmd, tx_timeout=10000, rx_timeout=1000):
      self.send_command(cmd, tx_timeout)
      try:
        resp = self.read(timeout=rx_timeout)
        if len(resp) > 1:
          return resp[:-1]
      except:
        pass
      return None

  def status(self):
    """Query the device status. This can return one of the three strings
       'ready', 'moving', 'unloaded' or a raw (unknown) byte sequence."""

    if self.dev is None: return 'none'

    # Status request.
    self.send_escape(CMD_ENQ)
    resp = b"None\x03"
    try:
      resp = self.read(timeout=5000)
    except usb.core.USBError as e:
      print("usb.core.USBError:", e, file=self.log)
      pass
    if resp[-1] != CMD_ETX: raise ValueError('status response not terminated with 0x03: %s' % (resp[-1]))
    if resp[:-1] == '0': return "ready"
    if resp[:-1] == '1': return "moving"
    if resp[:-1] == '2': return "unloaded"
    return resp[:-1]

  def get_tool_setup(self):
    """ gets the type of the tools installed in Cameo 4 """
    if self.dev is None:
      return 'none'

    if self.product_id() != PRODUCT_ID_SILHOUETTE_CAMEO4:
      return 'none'

    # tool setup request.
    self.send_escape(CMD_NAK)
    try:
      resp = self.read(timeout=1000)
      if len(resp) > 1:
        return resp[:-1]
    except:
      pass
    return 'none'

  def wait_for_ready(self, timeout=30, verbose=True):
    # get_version() is likely to timeout here...
    # if verbose: print("device version: '%s'" % s.get_version(), file=sys.stderr)
    state = self.status()
    for i in range(1, int(timeout*.5)):
      if (state == 'ready'): break
      if verbose: print(" %d/%d: status=%s\r" % (i, int(timeout*.5), state), end='', file=sys.stderr)
      if verbose == False:
        if state == 'unloaded':
          print(" %d/%d: please load media ...\r" % (i, int(timeout*.5)), end='', file=sys.stderr)
        elif i > 5:
          print(" %d/%d: status=%s\r" % (i, int(timeout*.5), state), end='', file=sys.stderr)
      time.sleep(2.0)
      state = self.status()
    if verbose: print("",file=sys.stderr)
    return state

  def initialize(self):
    """Send the init command. Called by setup()."""
    # taken from robocut/Plotter.cpp:331 ff
    # Initialize plotter.
    try:
      self.send_escape(CMD_EOT)
    except Exception as e:
      raise ValueError("Write Exception: %s, %s errno=%s\n\nFailed to write the first 3 bytes. Permissions? inf-wizard?" % (type(e), e, e.errno))

    # Initial palaver
    print("Device Version: '%s'" % self.get_version(), file=self.log)

    # Additional commands seen in init by Silhouette Studio
    """
    # Get Upper Left Coords: 2 six digit numbers.
    resp = self.send_receive_command("[")
    if resp:
      # response '0,0'
      print("[: '%s'" % resp, file=self.log)

    # Get Lower Right Coordinates: 2 six digit numbers
    resp = self.send_receive_command("U")
    if resp:
      # response '20320,4120' max. usable print range?
      # response ' 20320,   3840' on Portrait
      print("U: '%s'" % resp, file=self.log)

    # Unknown: 1 five digit number. Maybe last speed set?
    resp = self.send_receive_command("FQ0")
    if resp:
      # response '10'
      # response '    5' on portrait
      print("FQ0: '%s'" % resp, file=self.log)

    # Unknown: 1 five digit number. Maybe last blade offset or last pressure?
    resp = self.send_receive_command("FQ2")
    if resp:
      # response '18'
      # response '   17' on portrait
      print("FQ2: '%s'" % resp, file=self.log)
    """

    if self.product_id() in [PRODUCT_ID_SILHOUETTE_CAMEO3, PRODUCT_ID_SILHOUETTE_CAMEO4]:

      # Unknown: 2 five digit numbers. Probably machine stored calibration offset of the regmark sensor optics
      resp = self.send_receive_command("TB71")
      if resp:
        # response '    0,    0' on portrait
        print("TB71: '%s'" % resp, file=self.log)
<<<<<<< HEAD

      # Unknown: 2 five digit numbers. Probably machine stored calibration factors of carriage and roller (carriage, roller / unit 1/100% i.e. 0.0001)
      resp = self.send_receive_command("FA")
      if resp:
        # response '    0,    0' on portrait
        print("FA: '%s'" % resp, file=self.log)

    # Silhouette Studio does not appear to issue this command when using a cameo 4
    if self.product_id() == PRODUCT_ID_SILHOUETTE_CAMEO3:
      resp = self.send_receive_command("TC")
      if resp:
        # response '0,0'
        print("TC: '%s'" % resp, file=self.log)

=======

      # Unknown: 2 five digit numbers. Probably machine stored calibration factors of carriage and roller (carriage, roller / unit 1/100% i.e. 0.0001)
      resp = self.send_receive_command("FA")
      if resp:
        # response '    0,    0' on portrait
        print("FA: '%s'" % resp, file=self.log)

    # Silhouette Studio does not appear to issue this command when using a cameo 4
    if self.product_id() == PRODUCT_ID_SILHOUETTE_CAMEO3:
      resp = self.send_receive_command("TC")
      if resp:
        # response '0,0'
        print("TC: '%s'" % resp, file=self.log)

>>>>>>> 86dfce53
  def get_version(self):
    """Retrieve the firmware version string from the device."""

    if self.dev is None: return None

    return self.send_receive_command("FG", rx_timeout = 10000)

  def set_boundary(self, top, left, bottom, right):
    """ Sets boundary box """
    self.send_command(["\\%d,%d" % (top, left), "Z%d,%d" % (bottom, right)])

  def set_cutting_mat(self, cuttingmat, mediawidth, mediaheight):
    """Setting Cutting mat only for Cameo 3 and 4

    Parameters
    ----------
        cuttingmat : {'cameo_12x12', 'cameo_12x24'. None}
            type of the cutting mat
        mediawidth : float
            width of the media
        mediaheight : float
            height of the media
    """
    if self.product_id() not in [PRODUCT_ID_SILHOUETTE_CAMEO3, PRODUCT_ID_SILHOUETTE_CAMEO4]:
      return
    if cuttingmat == 'cameo_12x12':
      self.send_command("TG1")
    elif cuttingmat == 'cameo_12x24':
      self.send_command("TG2")
    else:
      self.send_command("TG0")

    #FNx, x = 0 seem to be some kind of reset, x = 1: plotter head moves to other
    # side of media (boundary check?), but next cut run will stall
    #TB50,x: x = 1 landscape mode, x = 0 portrait mode
    self.send_command(["FN0", "TB50,0"])

    if cuttingmat == 'cameo_12x12':
      self.set_boundary(0, 0, _inch_2_SU(12), _inch_2_SU(12))
    elif cuttingmat == 'cameo_12x24':
      self.set_boundary(0, 0, _inch_2_SU(24), _inch_2_SU(12))
    else:
      bottom = _mm_2_SU(self.hardware['length_mm'] if 'length_mm' in self.hardware else mediaheight)
      right = _mm_2_SU(self.hardware['width_mm'] if 'width_mm' in self.hardware else mediawidth)
      self.set_boundary(0, 0, bottom, right)

  def setup(self, media=132, speed=None, pressure=None, toolholder=None, pen=None, cuttingmat=None, sharpencorners=False, sharpencorners_start=0.1, sharpencorners_end=0.1, autoblade=False, depth=None, sw_clipping=True, trackenhancing=False, bladediameter=0.9, landscape=False, leftaligned=None, mediawidth=210.0, mediaheight=297.0):
    """Setup the Silhouette Device

    Parameters
    ----------
        media : int, optional
            range is [100..300], "Print Paper Light Weight". Defaults to 132.
        speed : int, optional
            range is [1..10]. Defaults to None, from paper (132 -> 10).
        pressure : int, optional
            range is [1..33], Notice: Cameo runs trackenhancing if you select a pressure of 19 or more. Defaults to None, from paper (132 -> 5).
        toolholder : int, optional
            range is [1..2]. Defaults to 1.
        pen : bool, optional
            media dependent. Defaults to None.
        cuttingmat : {'cameo_12x12', 'cameo_12x24'}, optional
            setting the cutting mat. Defaults to None.
        sharpencorners : bool, optional
            Defaults to False.
        sharpencorners_start : float, optional
            Defaults to 0.1.
        sharpencorners_end : float, optional
            Defaults to 0.1.
        autoblade : bool, optional
            Defaults to False.
        depth : int, optional
            range is [0..10] Defaults to None.
        sw_clipping : bool, optional
            Defaults to True.
        trackenhancing : bool, optional
            Defaults to False.
        bladediameter : float, optional
            Defaults to 0.9.
        landscape : bool, optional
            Defaults to False.
        leftaligned : bool, optional
            Loaded media is aligned left(=True) or right(=False). Defaults to device dependant.
        mediawidth : float, optional
            Defaults to 210.0.
        mediaheight : float, optional
            Defaults to 297.0.
    """


    if leftaligned is not None:
      self.leftaligned = leftaligned

    if self.dev is None: return None

    self.initialize()

    self.set_cutting_mat(cuttingmat, mediawidth, mediaheight)

    if media is not None:
      if media < 100 or media > 300: media = 300

      # Silhouette Studio does not appear to issue this command
      if self.product_id() not in [PRODUCT_ID_SILHOUETTE_CAMEO3, PRODUCT_ID_SILHOUETTE_CAMEO4]:
        self.send_command("FW%d" % media)

      if pen is None:
        if media == 113:
          pen = True
        else:
          pen = False
      for i in MEDIA:
        if i[0] == media:
          print("Media=%d, cap='%s', name='%s'" % (media, i[4], i[5]), file=self.log)
          if pressure is None: pressure = i[1]
          if speed is None:    speed = i[2]
          if depth is None:    depth = i[3]
          break

    tool = SilhouetteCameoTool(toolholder)

    if toolholder is None:
      toolholder = 1

    if self.product_id() in [PRODUCT_ID_SILHOUETTE_CAMEO3, PRODUCT_ID_SILHOUETTE_CAMEO4]:
      self.send_command(tool.select())

    print("toolholder: %d" % toolholder, file=self.log)

    # cameo 4 sets some parameters two times (force, acceleration, Cutter offset)
    if self.product_id() == PRODUCT_ID_SILHOUETTE_CAMEO4:
      if pressure is not None:
        if pressure <  1: pressure = 1
        if pressure > 33: pressure = 33
        self.send_command(tool.pressure(pressure))
        print("pressure: %d" % pressure, file=self.log)

        # on first connection acceleration is always set to 0
        self.send_command(self.acceleration_cmd(0))

      if speed is not None:
        if speed < 1: speed = 1
        if speed > 10: speed = 10
        self.send_command(tool.speed(speed))
        print("speed: %d" % speed, file=self.log)

      # set cutter offset a first time (seems to always be 0mm x 0.05mm)
      self.send_command(tool.cutter_offset(0, 0.05))

      # lift tool between paths
      self.send_command(tool.lift(sharpencorners))

      if pen:
        self.send_command(tool.sharpen_corners(0, 0))
      else:
        # start and end for sharpen corners is transmitted in tenth of a millimeter NOT in SUs
        sharpencorners_start = int((sharpencorners_start + 0.05) * 10.0)
        sharpencorners_end = int((sharpencorners_end + 0.05) * 10.0)
        self.send_command(tool.sharpen_corners(sharpencorners_start, sharpencorners_end))

      # set pressure a second time (don't know why, just reproducing)
      if pressure is not None:
        if pressure <  1: pressure = 1
        if pressure > 33: pressure = 33
        self.send_command(tool.pressure(pressure))
        print("pressure: %d" % pressure, file=self.log)
        self.send_command(self.acceleration_cmd(3))

      # set cutter offset a second time (this time with blade specific parameters)
      if pen:
        self.send_command(tool.cutter_offset(0, 0.05))
      else:
        self.send_command(tool.cutter_offset(bladediameter, 0.05))
    else:
      if speed is not None:
        if speed < 1: speed = 1
        if speed > 10: speed = 10
        if self.product_id() == PRODUCT_ID_SILHOUETTE_CAMEO3:
          self.send_command(tool.speed(speed))
        else:
          self.send_command("!%d" % speed)
        print("speed: %d" % speed, file=self.log)

      if pressure is not None:
        if pressure <  1: pressure = 1
        if pressure > 33: pressure = 33
        if self.product_id() == PRODUCT_ID_SILHOUETTE_CAMEO3:
          self.send_command(tool.pressure(pressure))
        else:
          self.send_command("FX%d" % pressure)
          # s.write(b"FX%d,0\x03" % pressure);       # oops, graphtecprint does it like this
        print("pressure: %d" % pressure, file=self.log)

      if self.product_id() == PRODUCT_ID_SILHOUETTE_CAMEO3:
        if pen:
          self.send_command(tool.cutter_offset(0, 0.05))

      if self.leftaligned:
        print("Loaded media is expected left-aligned.", file=self.log)
      else:
        print("Loaded media is expected right-aligned.", file=self.log)

      # Lift plotter head at sharp corners
      if self.product_id() == PRODUCT_ID_SILHOUETTE_CAMEO3:
        self.send_command(tool.lift(sharpencorners))

        if pen:
          self.send_command(tool.sharpen_corners(0, 0))
        else:
          # TODO: shouldn't be this also SU? why * 10 ?
          sharpencorners_start = int((sharpencorners_start + 0.05) * 10.0)
          sharpencorners_end = int((sharpencorners_end + 0.05) * 10.0)
          self.send_command(tool.sharpen_corners(sharpencorners_start, sharpencorners_end))

      # robocut/Plotter.cpp:393 says:
      # It is 0 for the pen, 18 for cutting. Default diameter of a blade is 0.9mm
      # C possible stands for curvature. Not that any of the other letters make sense...
      # C possible stands for circle.
      # This value is the circle diameter which is executed on direction changes on corners to adjust the blade.
      # Seems to be limited to 46 or 47. Values above does keep the last setting on the device.
      if self.product_id() == PRODUCT_ID_SILHOUETTE_CAMEO3:
        if not pen:
          self.send_command([
            tool.cutter_offset(0, 0.05),
            tool.cutter_offset(bladediameter, 0.05)])
      else:
        if pen:
          self.send_command("FC0")
        else:
          self.send_command("FC%d" % _mm_2_SU(bladediameter))
<<<<<<< HEAD

    if self.product_id() in [PRODUCT_ID_SILHOUETTE_CAMEO3, PRODUCT_ID_SILHOUETTE_CAMEO4]:
      if autoblade and depth is not None:
        if toolholder == 1:
          if depth < 0: depth = 0
          if depth > 10: depth = 10
          self.send_command(tool.depth(depth))
          print("depth: %d" % depth, file=self.log)

=======

    if self.product_id() in [PRODUCT_ID_SILHOUETTE_CAMEO3, PRODUCT_ID_SILHOUETTE_CAMEO4]:
      if autoblade and depth is not None:
        if toolholder == 1:
          if depth < 0: depth = 0
          if depth > 10: depth = 10
          self.send_command(tool.depth(depth))
          print("depth: %d" % depth, file=self.log)

>>>>>>> 86dfce53
    self.enable_sw_clipping = sw_clipping

    # if enabled, rollers three times forward and back.
    # needs a pressure of 19 or more, else nothing will happen
    if trackenhancing is not None:
      if trackenhancing:
        self.send_command("FY0")
      else:
        if self.product_id() in [PRODUCT_ID_SILHOUETTE_CAMEO3, PRODUCT_ID_SILHOUETTE_CAMEO4]:
          pass
        else:
          self.send_command("FY1")

    #FNx, x = 0 seem to be some kind of reset, x = 1: plotter head moves to other
    # side of media (boundary check?), but next cut run will stall
    #TB50,x: x = 1 landscape mode, x = 0 portrait mode
    if self.product_id() in [PRODUCT_ID_SILHOUETTE_CAMEO3, PRODUCT_ID_SILHOUETTE_CAMEO4]:
      pass
    else:
      if landscape is not None:
        if landscape:
          self.send_command(["FN0", "TB50,1"])
        else:
          self.send_command(["FN0", "TB50,0"])

      # Don't lift plotter head between paths
      self.send_command("FE0,0")

  def find_bbox(self, cut):
    """Find the bounding box of the cut, returns (xmin,ymin,xmax,ymax)"""
    bb = {}
    for path in cut:
      for pt in path:
        _bbox_extend(bb,pt[0],pt[1])
    return bb

  def flip_cut(self, cut):
    """this returns a flipped copy of the cut about the y-axis,
       keeping min and max values as they are."""
    bb = self.find_bbox(cut)
    new_cut = []
    for path in cut:
      new_path = []
      for pt in path:
        new_path.append((pt[0], bb['lly']+bb['ury']-pt[1]))
      new_cut.append(new_path)
    return new_cut

  def mirror_cut(self, cut):
    """this returns a mirrored copy of the cut about the x-axis,
       keeping min and max values as they are."""
    bb = self.find_bbox(cut)
    new_cut = []
    for path in cut:
      new_path = []
      for pt in path:
        new_path.append((bb['llx']+bb['urx']-pt[0], pt[1]))
      new_cut.append(new_path)
    return new_cut

  def acceleration_cmd(self, acceleration):
    """ TJa """
    return "TJ%d" % acceleration

  def move_mm_cmd(self, mmy, mmx):
    """ My,x """
    return "M%d,%d" % (_mm_2_SU(mmy), _mm_2_SU(mmx))

  def draw_mm_cmd(self, mmy, mmx):
    """ Dy,x """
    return "D%d,%d" % (_mm_2_SU(mmy), _mm_2_SU(mmx))

  def upper_left_mm_cmd(self, mmy, mmx):
<<<<<<< HEAD
    """ \y,x """
=======
    r""" \y,x """
>>>>>>> 86dfce53
    return "\\%d,%d" % (_mm_2_SU(mmy), _mm_2_SU(mmx))

  def lower_right_mm_cmd(self, mmy, mmx):
    """ Zy,x """
    return "Z%d,%d" % (_mm_2_SU(mmy), _mm_2_SU(mmx))

  def automatic_regmark_test_mm_cmd(self, height, width, top, left):
    """ TB123,h,w,t,l """
    return "TB123,%d,%d,%d,%d" % (_mm_2_SU(height), _mm_2_SU(width), _mm_2_SU(top), _mm_2_SU(left))

  def manual_regmark_mm_cmd(self, height, width):
    """ TB23,h,w """
    return "TB23,%d,%d" % (_mm_2_SU(height), _mm_2_SU(width))


  def plot_cmds(self, plist, bbox, x_off, y_off):
    """
        bbox coordinates are in mm
        bbox *should* contain a proper { 'clip': {'llx': , 'lly': , 'urx': , 'ury': } }
        otherwise a hardcoded flip width is used to make the coordinate system left aligned.
        x_off, y_off are in mm, relative to the clip urx, ury.
    """

    # Change by Alexander Senger:
    # Well, there seems to be a clash of different coordinate systems here:
    # Cameo uses a system with the origin in the top-left corner, x-axis
    # running from top to bottom and y-axis from left to right.
    # Inkscape uses a system where the origin is also in the top-left corner
    # but x-axis is running from left to right and y-axis from top to
    # bottom.
    # The transform between these two systems used so far was to set Cameo in
    # landscape-mode ("FN0.TB50,1" in Cameo-speak) and flip the x-coordinates
    # around the mean x-value (rotate by 90 degrees, mirror and shift x).
    # My proposed change: just swap x and y in the data (mirror about main diagonal)
    # This is easier and avoids utilizing landscape-mode.
    # Why should we bother? Pure technical reason: At the beginning of each cutting run,
    # Cameo makes a small "tick" in the margin of the media to align the blade.
    # This gives a small offset which is automatically compensated for in
    # portrait mode but not (correctly) in landscape mode.
    # As a result we get varying offsets which can be really annoying if doing precision
    # work.

    # Change by Sven Fabricius:
    # Update the code to use millimeters in all places to prevent mixing with device units.
    # The conversion to SU (SilhouetteUnits) will be done in command create function.
    # Removing all kinds of multiplying, dividing and rounding.

    if bbox is None: bbox = {}
    bbox['count'] = 0
    if not 'only' in bbox: bbox['only'] = False
    if 'clip' in bbox and 'urx' in bbox['clip']:
      flipwidth=bbox['clip']['urx']
    if 'clip' in bbox and 'llx' in bbox['clip']:
      x_off += bbox['clip']['llx']
    if 'clip' in bbox and 'ury' in bbox['clip']:
      y_off += bbox['clip']['ury']

    last_inside = True
    plotcmds=[]
    for path in plist:
      if len(path) < 2: continue
      x = path[0][0] + x_off
      y = path[0][1] + y_off
      _bbox_extend(bbox, x, y)
      bbox['count'] += 1

      if 'clip' in bbox:
        last_inside = True
        if x < bbox['clip']['llx']:
          x = bbox['clip']['llx']
          last_inside = False
        if x > bbox['clip']['urx']:
          x = bbox['clip']['urx']
          last_inside = False
        if y < bbox['clip']['ury']:
          y = bbox['clip']['ury']
          last_inside = False
        if y > bbox['clip']['lly']:
          y = bbox['clip']['lly']
          last_inside = False
        if not last_inside:
          if 'count' in bbox['clip']:
            bbox['clip']['count'] += 1
          else:
            bbox['clip']['count'] = 1

      if bbox['only'] is False:
        plotcmds.append(self.move_mm_cmd(y, x))

      for j in range(1,len(path)):
        x = path[j][0] + x_off
        y = path[j][1] + y_off
        _bbox_extend(bbox, x, y)
        bbox['count'] += 1

        inside = True
        if 'clip' in bbox:
          if x < bbox['clip']['llx']:
            x = bbox['clip']['llx']
            inside = False
          if x > bbox['clip']['urx']:
            x = bbox['clip']['urx']
            inside = False
          if y < bbox['clip']['ury']:
            y = bbox['clip']['ury']
            inside = False
          if y > bbox['clip']['lly']:
            y = bbox['clip']['lly']
            inside = False
          if not inside:
            if 'count' in bbox['clip']:
              bbox['clip']['count'] += 1
            else:
              bbox['clip']['count'] = 1

        if bbox['only'] is False:
          if not self.enable_sw_clipping or (inside and last_inside):
            plotcmds.append(self.draw_mm_cmd(y, x))
          else:
            # // if outside the range just move
            plotcmds.append(self.move_mm_cmd(y, x))
        last_inside = inside
    return plotcmds


  def plot(self, mediawidth=210.0, mediaheight=297.0, margintop=None,
           marginleft=None, pathlist=None, offset=None, bboxonly=False,
           end_paper_offset=0, endposition='below', regmark=False, regsearch=False,
           regwidth=180, reglength=230, regoriginx=15.0, regoriginy=20.0):
    """plot sends the pathlist to the device (real or dummy) and computes the
       bounding box of the pathlist, which is returned.

       Each path in pathlist is rendered as a connected stroke (aka "pen_down"
       mode). Movements between paths are not rendered (aka "pen_up" mode).

       A path is a sequence of 2-tupel, all measured in mm.
           The tool is lowered at the beginning and raised at the end of each path.
       offset = (X_MM, Y_MM) can be specified, to easily move the design to the
           desired position.  The top and left media margin is always added to the
           origin. Default: margin only.
       bboxonly:  True for drawing the bounding instead of the actual cut design;
                  None for not moving at all (just return the bounding box).
                  Default: False for normal cutting or drawing.
       end_paper_offset: [mm] adds to the final move, if endposition is 'below'.
                If the end_paper_offset is negative, the end position is within the drawing
                (reverse movements are clipped at the home position)
                It reverse over the last home position.
       endposition: Default 'below': The media is moved to a position below the actual cut (so another
                can be started without additional steps, also good for using the cross-cutter).
                'start': The media is returned to the position where the cut started.
       Example: The letter Y (20mm tall, 9mm wide) can be generated with
                pathlist=[[(0,0),(4.5,10),(4.5,20)],[(9,0),(4.5,10)]]
    """
    bbox = { }
    if margintop  is None and 'margin_top_mm'  in self.hardware: margintop  = self.hardware['margin_top_mm']
    if marginleft is None and 'margin_left_mm' in self.hardware: marginleft = self.hardware['margin_left_mm']
    if margintop  is None: margintop = 0
    if marginleft is None: marginleft = 0

    # if 'margin_top_mm' in s.hardware:
    #   print("hardware margin_top_mm = %s" % (s.hardware['margin_top_mm']), file=s.log)
    # if 'margin_left_mm' in s.hardware:
    #   print("hardware margin_left_mm = %s" % (s.hardware['margin_left_mm']), file=s.log)

    if self.leftaligned and 'width_mm' in self.hardware:
      # marginleft += s.hardware['width_mm'] - mediawidth  ## FIXME: does not work.
      mediawidth = self.hardware['width_mm']

    print("mediabox: (%g,%g)-(%g,%g)" % (marginleft,margintop, mediawidth,mediaheight), file=self.log)

    width  = mediawidth
    height = mediaheight
    top    = margintop
    left   = marginleft
    if width < left: width  = left
    if height < top: height = top

    x_off = left
    y_off = top
    if offset is None:
      offset = (0,0)
    else:
      if type(offset) != type([]) and type(offset) != type(()):
        offset = (offset, 0)

    if regmark:
      # after registration logically (0,0) is at regmark position
      # compensate the offset of the regmark to the svg document origin.
      #bb = s.find_bbox(pathlist)
      #print("bb llx=%g ury=%g" % (bb['llx'], bb['ury']), file=s.log)
      #regoriginx = bb['llx']
      #regoriginy = bb['ury']
      print("bb regoriginx=%g regoriginy=%g" % (regoriginx, regoriginy), file=self.log)
      offset = (offset[0] - regoriginx, offset[1] - regoriginy)

      # Limit the cutting area inside cutting marks
      height = reglength
      width = regwidth

      self.send_command("TB50,0") #only with registration (it was TB50,1), landscape mode
      self.send_command("TB99")
      self.send_command("TB52,2")     #type of regmarks: 0='Original,SD', 2='Cameo,Portrait'
      self.send_command("TB51,400")   # length of regmarks
      self.send_command("TB53,10")    # width of regmarks
      self.send_command("TB55,1")

      if regsearch:
        # automatic regmark test
        # add a search range of 10mm
        self.send_command(self.automatic_regmark_test_mm_cmd(reglength, regwidth, regoriginy - 10, regoriginx - 10))
      else:
        # manual regmark
        self.send_command(self.manual_regmark_mm_cmd(reglength, regwidth))

      #while True:
      #  s.write("\1b\05") #request status
      #  resp = s.read(timeout=1000)
      #  if resp != "    1\x03":
      #    break;

      resp = self.read(timeout=40000) ## Allow 20s for reply...
      if resp != "    0\x03":
        raise ValueError("Couldn't find registration marks. %s" % str(resp))

      ## Looks like if the reg marks work it gets 3 messages back (if it fails it times out because it only gets the first message)
      #resp = s.read(timeout=40000) ## Allow 20s for reply...
      #if resp != "    0\x03":
        #raise ValueError("Couldn't find registration marks. (2)(%s)" % str(resp))

      #resp = s.read(timeout=40000) ## Allow 20s for reply...
      #if resp != "    1\x03":
        #raise ValueError("Couldn't find registration marks. (3)")


    # // I think this is the feed command. Sometimes it is 5588 - maybe a maximum?
    #s.write(b"FO%d\x03" % (height-top))


    #FMx, x = 0/1: 1 leads to additional horizontal offset of 5 mm, why? Has other profound
    # impact (will not cut in certain configuration if x=0). Seems dangerous. Not used
    # in communication of Sil Studio with Cameo2.
    #FEx,0 , x = 0 cutting of distinct paths in one go, x = 1 head is lifted at sharp angles
    #\xmin, ymin Zxmax,ymax, designate cutting area

    # needed only for the trackenhancing feature, defines the usable length, rollers three times forward and back.
    # needs a pressure of 19 or more, else nothing will happen
    #p = b"FU%d\x03" % (height)
    #p = b"FU%d,%d\x03" % (height,width) # optional
    #s.write(p)

    if self.product_id() not in [PRODUCT_ID_SILHOUETTE_CAMEO3, PRODUCT_ID_SILHOUETTE_CAMEO4]:
      self.send_command([
        self.upper_left_mm_cmd(0, 0),
        self.lower_right_mm_cmd(height, width),
        "L0",
        "FE0,0",
        "FF0,0,0"])

    bbox['clip'] = {'urx':width, 'ury':top, 'llx':left, 'lly':height}
    bbox['only'] = bboxonly
    cmd_list = self.plot_cmds(pathlist,bbox,offset[0],offset[1])

    if bboxonly == True:
      # move the bounding box
      cmd_list = [
        self.move_mm_cmd(bbox['ury'], bbox['llx']),
        self.draw_mm_cmd(bbox['ury'], bbox['urx']),
        self.draw_mm_cmd(bbox['lly'], bbox['urx']),
        self.draw_mm_cmd(bbox['lly'], bbox['llx']),
        self.draw_mm_cmd(bbox['ury'], bbox['llx'])]

    # potentially long command string needs extra care
    self.safe_send_command(cmd_list)
<<<<<<< HEAD

    if self.dev is not None:
        self.wait_for_ready()
=======
>>>>>>> 86dfce53

    # Silhouette Cameo2 does not start new job if not properly parked on left side
    # Attention: This needs the media to not extend beyond the left stop
    if not 'llx' in bbox: bbox['llx'] = 0  # survive empty pathlist
    if not 'lly' in bbox: bbox['lly'] = 0
    if not 'urx' in bbox: bbox['urx'] = 0
    if not 'ury' in bbox: bbox['ury'] = 0
    if endposition == 'start':
      if self.product_id() in [PRODUCT_ID_SILHOUETTE_CAMEO3, PRODUCT_ID_SILHOUETTE_CAMEO4]:
        new_home = [
          "L0",
          self.upper_left_mm_cmd(0, 0),
          self.move_mm_cmd(0, 0),
          "J0",
          "FN0",
          "TB50,0"]
      else:
        new_home = "H"
    else: #includes 'below'
      new_home = [
        self.move_mm_cmd(bbox['lly'] + end_paper_offset, 0),
        "SO0"]
    #new_home += b"FN0\x03TB50,0\x03"
    self.send_command(new_home)

    return {
        'bbox': bbox,
        'unit' : 1,
        'trailer': new_home
      }


  def move_origin(self, feed_mm):
    self.wait_for_ready(verbose=False)
    self.send_command([
      self.move_mm_cmd(feed_mm, 0),
      "SO0",
      "FN0"])
    self.wait_for_ready(verbose=False)

  def load_dumpfile(self,file):
    """ s is unused
    """
    data1234=None
    for line in open(file,'r').readlines():
      if re.match(r'\s*\[', line):
        exec('data1234='+line)
        break
      elif re.match(r'\s*<\s*svg', line):
        print(line)
        print("Error: xml/svg file. Please load into inkscape. Use extensions -> export -> sendto silhouette, [x] dump to file")
        return None
      else:
        print(line,end='')
    return data1234<|MERGE_RESOLUTION|>--- conflicted
+++ resolved
@@ -682,8 +682,6 @@
       if resp:
         # response '    0,    0' on portrait
         print("TB71: '%s'" % resp, file=self.log)
-<<<<<<< HEAD
-
       # Unknown: 2 five digit numbers. Probably machine stored calibration factors of carriage and roller (carriage, roller / unit 1/100% i.e. 0.0001)
       resp = self.send_receive_command("FA")
       if resp:
@@ -697,22 +695,6 @@
         # response '0,0'
         print("TC: '%s'" % resp, file=self.log)
 
-=======
-
-      # Unknown: 2 five digit numbers. Probably machine stored calibration factors of carriage and roller (carriage, roller / unit 1/100% i.e. 0.0001)
-      resp = self.send_receive_command("FA")
-      if resp:
-        # response '    0,    0' on portrait
-        print("FA: '%s'" % resp, file=self.log)
-
-    # Silhouette Studio does not appear to issue this command when using a cameo 4
-    if self.product_id() == PRODUCT_ID_SILHOUETTE_CAMEO3:
-      resp = self.send_receive_command("TC")
-      if resp:
-        # response '0,0'
-        print("TC: '%s'" % resp, file=self.log)
-
->>>>>>> 86dfce53
   def get_version(self):
     """Retrieve the firmware version string from the device."""
 
@@ -943,7 +925,6 @@
           self.send_command("FC0")
         else:
           self.send_command("FC%d" % _mm_2_SU(bladediameter))
-<<<<<<< HEAD
 
     if self.product_id() in [PRODUCT_ID_SILHOUETTE_CAMEO3, PRODUCT_ID_SILHOUETTE_CAMEO4]:
       if autoblade and depth is not None:
@@ -953,17 +934,6 @@
           self.send_command(tool.depth(depth))
           print("depth: %d" % depth, file=self.log)
 
-=======
-
-    if self.product_id() in [PRODUCT_ID_SILHOUETTE_CAMEO3, PRODUCT_ID_SILHOUETTE_CAMEO4]:
-      if autoblade and depth is not None:
-        if toolholder == 1:
-          if depth < 0: depth = 0
-          if depth > 10: depth = 10
-          self.send_command(tool.depth(depth))
-          print("depth: %d" % depth, file=self.log)
-
->>>>>>> 86dfce53
     self.enable_sw_clipping = sw_clipping
 
     # if enabled, rollers three times forward and back.
@@ -1037,11 +1007,7 @@
     return "D%d,%d" % (_mm_2_SU(mmy), _mm_2_SU(mmx))
 
   def upper_left_mm_cmd(self, mmy, mmx):
-<<<<<<< HEAD
-    """ \y,x """
-=======
     r""" \y,x """
->>>>>>> 86dfce53
     return "\\%d,%d" % (_mm_2_SU(mmy), _mm_2_SU(mmx))
 
   def lower_right_mm_cmd(self, mmy, mmx):
@@ -1315,12 +1281,6 @@
 
     # potentially long command string needs extra care
     self.safe_send_command(cmd_list)
-<<<<<<< HEAD
-
-    if self.dev is not None:
-        self.wait_for_ready()
-=======
->>>>>>> 86dfce53
 
     # Silhouette Cameo2 does not start new job if not properly parked on left side
     # Attention: This needs the media to not extend beyond the left stop
