--- conflicted
+++ resolved
@@ -365,7 +365,7 @@
       while not s.status() == "ready":
         time.sleep(0.05)
       so += len(safechunk)
-      
+
   def read(s, size=64, timeout=5000):
     """Low level read method"""
     if s.dev is None: return None
@@ -841,15 +841,9 @@
     if not 'ury' in bbox: bbox['ury'] = 0
     new_home = "M%d,%d\x03SO0\x03" % (int(0.5+bbox['lly']+end_paper_offset*20.), 0)
 
-<<<<<<< HEAD
-
-    s.write(p)
-=======
-    
     # potentially long command string needs extra care
     s.safe_write(p)
 
->>>>>>> cd1ef0c3
     s.write(new_home)
 
     return {
