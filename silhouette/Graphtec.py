# (c) 2013,2014 jw@suse.de
# (c) 2016 juewei@fabmail.org
#
# Distribute under GPLv2 or ask.
#
# Driver for a Graphtec Silhouette Cameo plotter.
# modelled after https://github.com/nosliwneb/robocut.git
# https://github.com/pmonta/gerber2graphtec/blob/master/file2graphtec
#
# Native resolution of the plotter is 0.05mm -- All movements are integer multiples of this.
#
# 2015-06-04, juewei@fabmail.org using print_function. added wait_for_ready().
#             plot(bboxonly=None) is now the special case for not doing anything. False is normal plot.
# 2015-06-05  Renamed cut_bbox() to find_bbox(). It does not cut anything.
# 2015-06-06  refactored plot_cmds() from plot().
# 2016-05-16  no reset per default, this helps usbip.
# 2016-05-21  detect python-usb < 1.0 and give instructions.
#

from __future__ import print_function
import sys, time, re

usb_reset_needed = False	# https://github.com/fablabnbg/inkscape-silhouette/issues/10

sys_platform = sys.platform.lower()
if sys_platform.startswith('win'):
  import usb.core
elif sys_platform.startswith('darwin'):
  import usb1, usb.core
  usb1ctx = usb1.USBContext()
else:   # if sys_platform.startswith('linux'):
  try:
    import usb.core		# where???
  except Exception as e:
      try:
          import libusb1 as usb
      except Exception as e1:
	    try:
	      import usb
	    except Exception as e2:
	      print("The python usb module could not be found. Try", file=sys.stderr)
	      print("\t sudo zypper in python-usb \t\t# if you run SUSE", file=sys.stderr)
	      print("\t sudo apt-get install python-usb   \t\t# if you run Ubuntu", file=sys.stderr)
	      print("\n\n\n", file=sys.stderr)
	      raise e2;

try:
    try:
      usb_vi = usb.version_info[0]
      usb_vi_str = str(usb.version_info)
    except AttributeError:
      usb_vi = 0
      usb_vi_str = 'unknown'

    if usb_vi < 1:
      print("Your python usb module appears to be "+usb_vi_str+" -- We need version 1.x", file=sys.stderr)
      print("For Debian 8 try:\n  echo > /etc/apt/sources.list.d/backports.list 'deb http://ftp.debian.org debian jessie-backports main\n  apt-get update\n  apt-get -t jessie-backports install python-usb", file=sys.stderr)
      print("\n\n\n", file=sys.stderr)
      print("For Ubuntu 14.04try:\n  pip install pyusb --upgrade", file=sys.stderr)
      print("\n\n\n", file=sys.stderr)
      sys.exit(1)
      sys.exit(1)
      # try my own wrapper instead.
      # import UsbCoreMini as usb
      # forget this. old 0.4 PyUSB segfaults easily.
except NameError:
    pass #on OS X usb.version_info[0] will always fail as libusb1 is being used


# taken from
#  robocut/CutDialog.ui
#  robocut/CutDialog.cpp

MEDIA = [
# CAUTION: keep in sync with sendto_silhouette.inx
# media, pressure, speed, cap-color, name
  ( 100,   27,     10,  "yellow", "Card without Craft Paper Backing"),
  ( 101,   27,     10,  "yellow", "Card with Craft Paper Backing"),
  ( 102,   10,     10,  "blue",   "Vinyl Sticker"),
  ( 106,   14,     10,  "blue",   "Film Labels"),
  ( 111,   27,     10,  "yellow", "Thick Media"),
  ( 112,    2,     10,  "blue",   "Thin Media"),
  ( 113,   10,     10,  "pen",    "Pen"),
  ( 120,   30,     10,  "blue",   "Bond Paper 13-28 lbs (105g)"),
  ( 121,   30,     10,  "yellow", "Bristol Paper 57-67 lbs (145g)"),
  ( 122,   30,     10,  "yellow", "Cardstock 40-60 lbs (90g)"),
  ( 123,   30,     10,  "yellow", "Cover 40-60 lbs (170g)"),
  ( 124,    1,     10,  "blue",   "Film, Double Matte Translucent"),
  ( 125,    1,     10,  "blue",   "Film, Vinyl With Adhesive Back"),
  ( 126,    1,     10,  "blue",   "Film, Window With Kling Adhesive"),
  ( 127,   30,     10,  "red",    "Index 90 lbs (165g)"),
  ( 128,   20,     10,  "yellow", "Inkjet Photo Paper 28-44 lbs (70g)"),
  ( 129,   27,     10,  "red",    "Inkjet Photo Paper 45-75 lbs (110g)"),
  ( 130,   30,      3,  "red",    "Magnetic Sheet"),
  ( 131,   30,     10,  "blue",   "Offset 24-60 lbs (90g)"),
  ( 132,    5,     10,  "blue",   "Print Paper Light Weight"),
  ( 133,   25,     10,  "yellow", "Print Paper Medium Weight"),
  ( 134,   20,     10,  "blue",   "Sticker Sheet"),
  ( 135,   20,     10,  "red",    "Tag 100 lbs (275g)"),
  ( 136,   30,     10,  "blue",   "Text Paper 24-70 lbs (105g)"),
  ( 137,   30,     10,  "yellow", "Vellum Bristol 57-67 lbs (145g)"),
  ( 138,   30,     10,  "blue",   "Writing Paper 24-70 lbs (105g)"),
  ( 300, None,   None,  "custom", "Custom"),
]

#  robocut/Plotter.h:53 ff
VENDOR_ID_GRAPHTEC = 0x0b4d
PRODUCT_ID_CC200_20 = 0x110a
PRODUCT_ID_CC300_20 = 0x111a
PRODUCT_ID_SILHOUETTE_SD_1 = 0x111c
PRODUCT_ID_SILHOUETTE_SD_2 = 0x111d
PRODUCT_ID_SILHOUETTE_CAMEO =  0x1121
PRODUCT_ID_SILHOUETTE_PORTRAIT = 0x1123

DEVICE = [
 { 'vendor_id': 0x0b4d, 'product_id': 0x1123, 'name': 'Silhouette Portrait',
   'width_mm':  203, 'length_mm': 3000, 'regmark': True },
 { 'vendor_id': 0x0b4d, 'product_id': 0x1121, 'name': 'Silhouette Cameo',
   # margin_top_mm is just for safety when moving backwards with thin media
   # margin_left_mm is a physical limit, but is relative to width_mm!
   'width_mm':  304, 'length_mm': 3000, 'margin_left_mm':9.0, 'margin_top_mm':1.0, 'regmark': True },
 { 'vendor_id': 0x0b4d, 'product_id': 0x112b, 'name': 'Silhouette Cameo2',
   # margin_top_mm is just for safety when moving backwards with thin media
   # margin_left_mm is a physical limit, but is relative to width_mm!
   'width_mm':  304, 'length_mm': 3000, 'margin_left_mm':9.0, 'margin_top_mm':1.0, 'regmark': True },
 { 'vendor_id': 0x0b4d, 'product_id': 0x110a, 'name': 'Craft Robo CC200-20',
   'width_mm':  200, 'length_mm': 1000, 'regmark': True },
 { 'vendor_id': 0x0b4d, 'product_id': 0x111a, 'name': 'Craft Robo CC300-20' },
 { 'vendor_id': 0x0b4d, 'product_id': 0x111c, 'name': 'Silhouette SD 1' },
 { 'vendor_id': 0x0b4d, 'product_id': 0x111d, 'name': 'Silhouette SD 2' },
]

def _bbox_extend(bb, x, y):
    # The coordinate system origin is in the top lefthand corner.
    # Downwards and rightwards we count positive. Just like SVG or HPGL.
    # Thus lly is a higher number than ury
    if not 'llx' in bb or x < bb['llx']: bb['llx'] = x
    if not 'urx' in bb or x > bb['urx']: bb['urx'] = x
    if not 'lly' in bb or y > bb['lly']: bb['lly'] = y
    if not 'ury' in bb or y < bb['ury']: bb['ury'] = y

class SilhouetteCameo:
  def __init__(self, log=sys.stderr, no_device=False, progress_cb=None):
    """ This initializer simply finds the first known device.
        The default paper alignment is left hand side for devices with known width
        (currently Cameo and Portrait). Otherwise it is right hand side.
        Use setup() to specify your needs.

        If no_device is True, the usb device is not actually opened, and all
        generated data is discarded.

        The progress_cb is called with the following parameters:
        int(strokes_done), int(strikes_total), str(status_flags)
        The status_flags contain 't' when there was a (non-fatal) write timeout
        on the device.
    """
    self.leftaligned = False            # True: only works for DEVICE with known hardware.width_mm
    self.log = log
    self.progress_cb = progress_cb
    dev = None
    self.margins_printed = None

    if no_device is True:
      self.hardware = { 'name': 'Crashtest Dummy Device' }
    else:
      for hardware in DEVICE:
        if sys_platform.startswith('win'):
          print("device lookup under windows not tested. Help adding code!", file=self.log)
          dev = usb.core.find(idVendor=hardware['vendor_id'], idProduct=hardware['product_id'])

        elif sys_platform.startswith('darwin'):
          dev = usb1ctx.openByVendorIDAndProductID(hardware['vendor_id'], hardware['product_id'])

        else:   # linux
          dev = usb.core.find(idVendor=hardware['vendor_id'], idProduct=hardware['product_id'])
        if dev:
          self.hardware = hardware
          break

      if dev is None:
        if sys_platform.startswith('win'):
          print("device fallback under windows not tested. Help adding code!", file=self.log)
          dev = usb.core.find(idVendor=VENDOR_ID_GRAPHTEC)
          self.hardware = { 'name': 'Unknown Graphtec device' }
          if dev:
            self.hardware['name'] += " 0x%04x" % dev.idProduct
            self.hardware['product_id'] = dev.idProduct
            self.hardware['vendor_id'] = dev.idVendor


        elif sys_platform.startswith('darwin'):
          print("device fallback under macosx not implemented. Help adding code!", file=self.log)

        else:   # linux
          dev = usb.core.find(idVendor=VENDOR_ID_GRAPHTEC)
          self.hardware = { 'name': 'Unknown Graphtec device ' }
          if dev:
            self.hardware['name'] += " 0x%04x" % dev.idProduct
            self.hardware['product_id'] = dev.idProduct
            self.hardware['vendor_id'] = dev.idVendor

      if dev is None:
        msg = ''
        try:
            for dev in usb.core.find(find_all=True):
              msg += "(%04x,%04x) " % (dev.idVendor, dev.idProduct)
        except NameError: 
            msg += "unable to list devices on OS X"
        raise ValueError('No Graphtec Silhouette devices found.\nCheck USB and Power.\nDevices: '+msg)

      try:
        dev_bus = dev.bus
      except:
        dev_bus = -1

      try:
        dev_addr = dev.address
      except:
        dev_addr = -1

      print("%s found on usb bus=%d addr=%d" % (self.hardware['name'], dev_bus, dev_addr), file=self.log)

      if sys_platform.startswith('win'):
        print("device init under windows not implemented. Help adding code!", file=self.log)

      elif sys_platform.startswith('darwin'):
        dev.claimInterface(0)
        # usb_enpoint = 1
        # dev.bulkWrite(usb_endpoint, data)

      else:     # linux
        try:
          if dev.is_kernel_driver_active(0):
            print("is_kernel_driver_active(0) returned nonzero", file=self.log)
            if dev.detach_kernel_driver(0):
              print("detach_kernel_driver(0) returned nonzero", file=self.log)
        except usb.core.USBError as e:
          print("usb.core.USBError:", e, file=self.log)
          if e.errno == 13:
            msg = """
If you are not running as root, this might be a udev issue.
Try a file /etc/udev/rules.d/99-graphtec-silhouette.rules
with the following example syntax:
SUBSYSTEM=="usb", ATTR{idVendor}=="%04x", ATTR{idProduct}=="%04x", MODE="666"

Then run 'sudo udevadm trigger' to load this file.

Alternatively, you can add yourself to group 'lp' and logout/login.""" % (self.hardware['vendor_id'], self.hardware['product_id'])
            print(msg, file=self.log)
            print(msg, file=sys.stderr)
          sys.exit(0)

	if usb_reset_needed:
          for i in range(5):
            try:
              dev.reset();
              break
            except usb.core.USBError as e:
              print("reset failed: ", e, file=self.log)
              print("retrying reset in 5 sec", file=self.log)
              time.sleep(5)

        dev.set_configuration()
        try:
          dev.set_interface_altsetting()      # Probably not really necessary.
        except usb.core.USBError:
          pass

    self.dev = dev
    self.need_interface = False		# probably never needed, but harmful on some versions of usb.core
    self.regmark = False                # not yet implemented. See robocut/Plotter.cpp:446
    if self.dev is None or 'width_mm' in self.hardware:
      self.leftaligned = True

  def write(s, string, timeout=10000):
    """Send a command to the device. Long commands are sent in chunks of 4096 bytes.
       A nonblocking read() is attempted before write(), to find spurious diagnostics."""

    if s.dev is None: return None

    # robocut/Plotter.cpp:73 says: Send in 4096 byte chunks. Not sure where I got this from, I'm not sure it is actually necessary.
    try:
      resp = s.read(timeout=10) # poll the inbound buffer
      if resp:
        print("response before write('%s'): '%s'" % (string, resp), file=s.log)
    except:
      pass
    endpoint = 0x01
    chunksz = 4096
    r = 0
    o = 0
    msg=''
    retry = 0
    while o < len(string):
      if o:
        if s.progress_cb:
          s.progress_cb(o,len(string),msg)
        elif s.log:
          s.log.write(" %d%% %s\r" % (100.*o/len(string),msg))
          s.log.flush()
      chunk = string[o:o+chunksz]
      try:
        if s.need_interface:
<<<<<<< HEAD
            try:
                r = s.dev.write(endpoint, chunk, interface=0, timeout=timeout)
            except AttributeError:
                r = s.dev.bulkWrite(endpoint, chunk, interface=0, timeout=timeout)
        else:
            try:
                r = s.dev.write(endpoint, chunk, timeout=timeout)
            except AttributeError:
                r = s.dev.bulkWrite(endpoint, chunk, timeout=timeout)
=======
          r = s.dev.write(endpoint, chunk, interface=0, timeout=timeout)
        else:
          r = s.dev.write(endpoint, chunk, timeout=timeout)
>>>>>>> 47d86e1c
      except TypeError as te:
        # write() got an unexpected keyword argument 'interface'
        raise TypeError("Write Exception: %s, %s dev=%s" % (type(te), te, type(s.dev)))
      except AttributeError as ae:
        # write() got an unexpected keyword argument 'interface'
        raise TypeError("Write Exception: %s, %s dev=%s" % (type(ae), ae, type(s.dev)))

      except Exception as e:
        # raise USBError(_str_error[ret], ret, _libusb_errno[ret])
        # usb.core.USBError: [Errno 110] Operation timed
        #print("Write Exception: %s, %s errno=%s" % (type(e), e, e.errno), file=s.log)
        import errno
        try:
          if e.errno == errno.ETIMEDOUT:
            time.sleep(1)
            msg += 't'
            continue
        except Exception as ee:
          msg += "s.dev.write Error:  {}".format(ee)
      else:
        if len(msg):
          msg = ''
          s.log.write("\n")

      # print("write([%d:%d], len=%d) = %d" % (o,o+chunksz, len(chunk), r), file=s.log)
      if r == 0 and retry < 5:
        time.sleep(1)
        retry += 1
        msg += 'r'
      elif r <= 0:
        raise ValueError('write %d bytes failed: r=%d' % (len(chunk), r))
      else:
        retry = 0
      o += r

    if o != len(string):
      raise ValueError('write all %d bytes failed: o=%d' % (len(string), o))

  def read(s, size=64, timeout=5000):
    """Low level read method"""
    if s.dev is None: return None
    endpoint = 0x82
    if s.need_interface:
        try:
            data = s.dev.read(endpoint, size, timeout=timeout, interface=0)
        except AttributeError:
            data = s.dev.bulkRead(endpoint, size, timeout=timeout, interface=0)
    else:
        try:
            data = s.dev.read(endpoint, size, timeout=timeout)
        except AttributeError:
            data = s.dev.bulkRead(endpoint, size, timeout=timeout)
    if data is None:
      raise ValueError('read failed: none')
    if isinstance(data, str):
        return data
    else:
        return data.tostring()

  def try_read(s, size=64, timeout=1000):
    ret=None
    try:
      ret = s.read(size=size,timeout=timeout)
      print("try_read got: '%s'" % ret)
    except:
      pass
    return ret

  def status(s):
    """Query the device status. This can return one of the three strings
       'ready', 'moving', 'unloaded' or a raw (unknown) byte sequence."""

    if s.dev is None: return 'none'

    # Status request.
    s.write("\x1b\x05")
    resp = "None\x03"
    try:
      resp = s.read(timeout=5000)
    except usb.core.USBError as e:
      print("usb.core.USBError:", e, file=self.log)
      pass
    if resp[-1] != '\x03': raise ValueError('status response not terminated with 0x03: %s' % (resp[-1]))
    if resp[:-1] == '0': return "ready"
    if resp[:-1] == '1': return "moving"
    if resp[:-1] == '2': return "unloaded"
    return resp[:-1]

  def wait_for_ready(s, timeout=30, verbose=True):
    # get_version() is likely to timeout here...
    # if verbose: print("device version: '%s'" % s.get_version(), file=sys.stderr)
    state = s.status()
    for i in range(1, int(timeout*.5)):
      if (state == 'ready'): break
      if verbose: print(" %d/%d: status=%s\r" % (i, int(timeout*.5), state), end='', file=sys.stderr)
      if verbose == False:
        if state == 'unloaded':
          print(" %d/%d: please load media ...\r" % (i, int(timeout*.5)), end='', file=sys.stderr)
        elif i > 5:
          print(" %d/%d: status=%s\r" % (i, int(timeout*.5), state), end='', file=sys.stderr)
      time.sleep(2.0)
      state = s.status()
    if verbose: print("",file=sys.stderr)
    return state

  def initialize(s):
    """Send the init command. Called by setup()."""
    # taken from robocut/Plotter.cpp:331 ff
    # Initialise plotter.
    s.write("\x1b\x04")
    
    # Initial palaver
    try:
      s.write("FG\x03")   # query device name
    except Exception as e:
      raise ValueError("Write Exception: %s, %s errno=%s\n\nFailed to write the first 3 bytes. Permissions? inf-wizard?" % (type(e), e, e.errno))

    try:
      resp = s.read(timeout=1000)
      if len(resp) > 1:
        print("FG: '%s'" % (resp[:-1]), file=s.log)
    except:
      pass
    
    # Additional commands seen in init by Silhouette Studio
    #s.write("FQ0\x03") # asks for something, no idea, just repeating sniffed communication
    #try:
    #  resp = s.read(timeout=1000)
    #  if len(resp) > 1:
    #  print("FQ0: '%s'" % (resp[:-1]), file=s.log)
    #except:
    #  pass
    
    #s.write("FQ2\x03") # asks for something, no idea, just repeating sniffed communication
    #try:
    #  resp = s.read(timeout=1000)
    #  if len(resp) > 1:
    #  print("FQ2: '%s'" % (resp[:-1]), file=s.log)
    #except:
    #  pass
    
    #s.write("TB71\x03") # asks for something, no idea, just repeating sniffed communication
    #try:
    #  resp = s.read(timeout=1000)
    #  if len(resp) > 1:
    #  print("TB71: '%s'" % (resp[:-1]), file=s.log)
    #except:
    #  pass
    
    #s.write("FA\x03") # asks for something, not sure, current position?
    #try:
    #  resp = s.read(timeout=1000)
    #  if len(resp) > 1:
    #  print("FA: '%s'" % (resp[:-1]), file=s.log)
    #except:
    #  pass

  def get_version(s):
    """Retrieve the firmware version string from the device."""

    if s.dev is None: return None

    s.write("FG\x03")
    try:
      resp = s.read(timeout=10000) # Large timeout because the plotter moves.
    except usb.core.USBError as e:
      print("usb.core.USBError:", e, file=s.log)
      resp = "None  "
    return resp[0:-2]   # chop of 0x03


  def setup(s, media=132, speed=None, pressure=None, pen=None, trackenhancing=False, landscape=False, leftaligned=None):
    """media range is [100..300], default 132, "Print Paper Light Weight"
       speed range is [1..10], default None, from paper (132 -> 10)
       pressure range is [1..33], default None, from paper (132 -> 5)
          Notice: Cameo runs trackenhancing if you select a pressure of 19 or more.
       pen: True or False, default None (media dependant)
       trackenhancing: True or False, default False (setting ignored??)
       landscape: True or False, default False
       leftaligned: Loaded media is aligned left(=True) or right(=False), default: device dependant
       return_home: True, default, go back to start, after plotting. False: set new page origin below plotted graphics.
    """

    if leftaligned is not None:
      s.leftaligned = leftaligned

    if s.dev is None: return None

    s.initialize()

    if media is not None:
      if media < 100 or media > 300: media = 300
      s.write("FW%d\x03" % media);
      if pen is None:
        if media == 113:
          pen = True
        else:
          pen = False
      for i in MEDIA:
        if i[0] == media:
          print("Media=%d, cap='%s', name='%s'" % (media, i[3], i[4]), file=s.log)
          if pressure is None: pressure = i[1]
          if    speed is None:    speed = i[2]

    if speed is not None:
      if speed < 1: speed = 1
      if speed > 10: speed = 10
      s.write("!%d\x03" % speed);
      print("speed: %d" % speed, file=s.log)

    if pressure is not None:
      if pressure <  1: pressure = 1
      if pressure > 33: pressure = 33
      s.write("FX%d\x03" % pressure);
      # s.write("FX%d,0\x03" % pressure);       # oops, graphtecprint does it like this
      print("pressure: %d" % pressure, file=s.log)

    if s.leftaligned:
      print("Loaded media is expected left-aligned.", file=s.log)
    else:
      print("Loaded media is expected right-aligned.", file=s.log)

    # robocut/Plotter.cpp:393 says:
    # // I think this sets the distance from the position of the plotter
    # // head to the actual cutting point, maybe in 0.1 mms (todo: Measure blade).
    # // It is 0 for the pen, 18 for cutting.
    # // C possible stands for curvature. Not that any of the other letters make sense...
    cutter = 18
    if pen: cutter = 0
    s.write("FC%d\x03" % cutter)

    if trackenhancing is not None:
      if trackenhancing:
        s.write("FY1\x03")
      else:
        s.write("FY0\x03")

    #FNx, x = 0 seem to be some kind of reset, x = 1: plotter head moves to other
    # side of media (boundary check?), but next cut run will stall
    #TB50,x: x = 1 landscape mode, x = 0 portrait mode
    if landscape is not None:
      if landscape:
        s.write("FN0\x03TB50,1\x03")
      else:
        s.write("FN0\x03TB50,0\x03")
    
    # Don't lift plotter head between paths
    s.write("FE0,0\x03")

  def find_bbox(s, cut):
    """Find the bouding box of the cut, returns (xmin,ymin,xmax,ymax)"""
    bb = {}
    for path in cut:
      for pt in path:
        _bbox_extend(bb,pt[0],pt[1])
    return bb

  def flip_cut(s, cut):
    """this returns a flipped copy of the cut about the x-axis,
       keeping min and max values as they are."""
    bb = s.find_bbox(cut)
    new_cut = []
    for path in cut:
      new_path = []
      for pt in path:
        new_path.append((pt[0], bb['lly']+bb['ury']-pt[1]))
      new_cut.append(new_path)
    return new_cut

  def mirror_cut(s, cut):
    """this returns a mirrored copy of the cut about the x-axis,
       keeping min and max values as they are."""
    bb = s.find_bbox(cut)
    new_cut = []
    for path in cut:
      new_path = []
      for pt in path:
        new_path.append((bb['llx']+bb['urx']-pt[0], pt[1]))
      new_cut.append(new_path)
    return new_cut

  def plot_cmds(s, plist, bbox, x_off_mm, y_off_mm):
    """ s is unused.
        bbox coordinates are in device units.
        bbox *should* contain a proper { 'clip': {'llx': , 'lly': , 'urx': , 'ury': } }
        otherwise a hardcoded flipwidth is used to make the coordinate system left aligned.
        x_off_mm, y_off_mm are in mm, relative to the clip urx, ury.
    """

    # Change by Alexander Senger:
    # Well, there seems to be a clash of different coordinate systems here:
    # Cameo uses a system with the origin in the top-left corner, x-axis 
    # running from top to bottom and y-axis from left to right.
    # Inkscape uses a system where the origin is also in the top-left corner
    # but x-axis is running from left to right and y-axis from top to 
    # bottom.
    # The transform between these two systems used so far was to set Cameo in
    # landscape-mode ("FN0.TB50,1" in Cameo-speak) and flip the x-coordinates
    # around the mean x-value (rotate by 90 degrees, mirror and shift x).
    # My proposed change: just swap x and y in the data (mirror about main diagonal)
    # This is easier and avoids utilizing landscape-mode.
    # Why should we bother? Pure technical reason: At the beginning of each cutting run,
    # Cameo makes a small "tick" in the margin of the media to align the blade.
    # This gives a small offset which is automatically compensated for in 
    # portrait mode but not (correctly) in landscape mode.
    # As a result we get varying offsets which can be really annoying if doing precision
    # work.

    x_off = x_off_mm * 20.
    y_off = y_off_mm * 20.

    if bbox is None: bbox = {}
    bbox['count'] = 0
    if not 'only' in bbox: bbox['only'] = False
    if 'clip' in bbox and 'urx' in bbox['clip']:
      flipwidth=bbox['clip']['urx']
    if 'clip' in bbox and 'llx' in bbox['clip']:
      x_off += bbox['clip']['llx']
    if 'clip' in bbox and 'ury' in bbox['clip']:
      y_off += bbox['clip']['ury']

    last_inside = True
    plotcmds=[]
    for path in plist:
      if len(path) < 2: continue
      x = path[0][0]*20. + x_off
      y = path[0][1]*20. + y_off
      _bbox_extend(bbox, x,y)
      bbox['count'] += 1

      if 'clip' in bbox:
        last_inside = True
        if x < bbox['clip']['llx']:
          x = bbox['clip']['llx']
          last_inside = False
        if x > bbox['clip']['urx']:
          x = bbox['clip']['urx']
          last_inside = False
        if y < bbox['clip']['ury']:
          y = bbox['clip']['ury']
          last_inside = False
        if y > bbox['clip']['lly']:
          y = bbox['clip']['lly']
          last_inside = False
        if not last_inside:
          if 'count' in bbox['clip']:
            bbox['clip']['count'] += 1
          else:
            bbox['clip']['count'] = 1

      if bbox['only'] is False:
        plotcmds.append("M%d,%d" % (int(0.5+y), int(0.5+x)))

      for j in range(1,len(path)):
        x = path[j][0]*20. + x_off
        y = path[j][1]*20. + y_off
        _bbox_extend(bbox, x,y)
        bbox['count'] += 1

        inside = True
        if 'clip' in bbox:
          if x < bbox['clip']['llx']:
            x = bbox['clip']['llx']
            inside = False
          if x > bbox['clip']['urx']:
            x = bbox['clip']['urx']
            inside = False
          if y < bbox['clip']['ury']:
            y = bbox['clip']['ury']
            inside = False
          if y > bbox['clip']['lly']:
            y = bbox['clip']['lly']
            inside = False
          if not inside:
            if 'count' in bbox['clip']:
              bbox['clip']['count'] += 1
            else:
              bbox['clip']['count'] = 1

        if bbox['only'] is False:
          if inside and last_inside:
            plotcmds.append("D%d,%d" % (int(0.5+y), int(0.5+x)))
          else:
            # // if outside the range just move
            plotcmds.append("M%d,%d" % (int(0.5+y), int(0.5+x)))
        last_inside = inside
    return plotcmds


<<<<<<< HEAD
  def plot(s, mediawidth=210.0, mediaheight=297.0, margintop=None,
           marginleft=None, pathlist=None, offset=None, bboxonly=False,
           end_paper_offset=0, no_trailer=False, regmark=False, regsearch=False,
           regwidth=180, reglength=230):
=======
  def plot(s, mediawidth=210.0, mediaheight=297.0, margintop=None, marginleft=None, pathlist=None, offset=None, bboxonly=False, end_paper_offset=0):
>>>>>>> 47d86e1c
    """plot sends the pathlist to the device (real or dummy) and computes the
       bounding box of the pathlist, which is returned.

       Each path in pathlist is rendered as a connected stroke (aka "pen_down"
       mode). Movements between paths are not rendered (aka "pen_up" mode).

       A path is a sequence of 2-tupel, all measured in mm.
           The tool is lowered at the beginning and raised at the end of each path.
       offset = (X_MM, Y_MM) can be specified, to easily move the design to the
           desired position.  The top and left media margin is always added to the
           origin. Default: margin only.
       bboxonly:  True for drawing the bounding instead of the actual cut design;
                  None for not moving at all (just return the bounding box).
                  Default: False for normal cutting or drawing.
       end_paper_offset: [mm] adds to the final move, if return_home was False in setup.
                If the end_paper_offset is negative, the end position is within the drawing
                (reverse movmeents are clipped at the home position)
                It reverse over the last home position.
       Example: The letter Y (20mm tall, 9mm wide) can be generated with
                pathlist=[[(0,0),(4.5,10),(4.5,20)],[(9,0),(4.5,10)]]
    """
    bbox = { }
    if margintop  is None and 'margin_top_mm'  in s.hardware: margintop  = s.hardware['margin_top_mm']
    if marginleft is None and 'margin_left_mm' in s.hardware: marginleft = s.hardware['margin_left_mm']
    if margintop  is None: margintop = 0
    if marginleft is None: marginleft = 0

    # if 'margin_top_mm' in s.hardware:
    #   print("hardware margin_top_mm = %s" % (s.hardware['margin_top_mm']), file=s.log)
    # if 'margin_left_mm' in s.hardware:
    #   print("hardware margin_left_mm = %s" % (s.hardware['margin_left_mm']), file=s.log)

    if s.leftaligned and 'width_mm' in s.hardware:
      # marginleft += s.hardware['width_mm'] - mediawidth  ## FIXME: does not work.
      mediawidth =   s.hardware['width_mm']

    print("mediabox: (%g,%g)-(%g,%g)" % (marginleft,margintop, mediawidth,mediaheight), file=s.log)

    width  = int(0.5+20.*mediawidth)
    height = int(0.5+20.*mediaheight)
    top    = int(0.5+20.*margintop)
    left   = int(0.5+20.*marginleft)
    if width < left: width  = left
    if height < top: height = top

    x_off = left
    y_off = top
    if offset is None:
      offset = (0,0)
    else:
      if type(offset) != type([]) and type(offset) != type(()):
        offset = (offset, 0)

<<<<<<< HEAD
    s.write("FU%d,%d\x03" % (height-top, width-left))
    s.write("FN0\x03")          # // ?
    if regmark:
      s.write("TB50,0\x03") #only with registration (it was TB50,1) ???
      s.write("TB99\x03")
      s.write("TB52,2\x03")
      s.write("TB51,400\x03")
      s.write("TB53,10\x03")
      s.write("TB55,1\x03")
      
      if regsearch:
        cmd="123"
      else:
        cmd="23"
      ## registration mark test /1-2: 180.0mm / 1-3: 230.0mm (origin 15mmx20mm)
      s.write("TB%s,%i,%i,118,18\x03" % (cmd, regwidth * 20.0, reglength * 20.0))
      
      s.write("FQ5\x03") ## only with registration ???
      resp = s.read(timeout=40000) ## Allow 20s for reply...
      if resp != "    0\x03":
        raise ValueError("Couldn't find registration marks. %s" % str(resp))
      
      ## Looks like if the reg marks work it gets 3 messages back (if it fails it times out because it only gets the first message)
      resp = s.read(timeout=40000) ## Allow 20s for reply...
      if resp != "    0\x03":
        raise ValueError("Couldn't find registration marks.")
      
      #resp = s.read(timeout=40000) ## Allow 20s for reply...
      #if resp != "    1\x03":
        #raise ValueError("Couldn't find registration marks.")
    else:
      s.write("TB50,1\x03")     # ???

    # // I think this is the feed command. Sometimes it is 5588 - maybe a maximum?
    s.write("FO%d\x03" % (height-top))
=======
    if s.regmark:
      raise ValueError("regmark code not impl. see robocut/Plotter.cpp:446")
>>>>>>> 47d86e1c

    #FMx, x = 0/1: 1 leads to additional horizontal offset of 5 mm, why? Has other profound
    # impact (will not cut in certain configuration if x=0). Seems dangerous. Not used
    # in communtication of Sil Studio with Cameo2.
    #FEx,0 , x = 0 cutting of distinct paths in one go, x = 1 head is lifted at sharp angles
    #\xmin, ymin Zxmax,ymax, designate cutting area
    
    p = "\\0,0\x03Z%d,%d\x03L0\x03FE0,0\x03FF0,0,0\x03" % (height, width) #FIXME Is coordinate swap necessary here?
    s.write(p)

    bbox['clip'] = {'urx':width, 'ury':top, 'llx':left, 'lly':height}
    bbox['only'] = bboxonly
    cmd_list = s.plot_cmds(pathlist,bbox,offset[0],offset[1])
    p = '\x03'.join(cmd_list)

    if bboxonly == True:
      # move the bouding box
      p = "M%d,%d" % (int(0.5+bbox['ury']), int(0.5+bbox['llx']))
      p += "\x03D%d,%d" % (int(0.5+bbox['ury']), int(0.5+bbox['urx']))
      p += "\x03D%d,%d" % (int(0.5+bbox['lly']), int(0.5+bbox['urx']))
      p += "\x03D%d,%d" % (int(0.5+bbox['lly']), int(0.5+bbox['llx']))
      p += "\x03D%d,%d" % (int(0.5+bbox['ury']), int(0.5+bbox['llx']))
    p += "\x03"   # Properly terminate string of plot commands.

    trailer = []
    
    # Silhouette Cameo2 does not start new job if not properly parked on left side
    # Attention: This needs the media to not extend beyond the left stop
    if not 'llx' in bbox: bbox['llx'] = 0	# survive empty pathlist
    if not 'lly' in bbox: bbox['lly'] = 0
    if not 'urx' in bbox: bbox['urx'] = 0
    if not 'ury' in bbox: bbox['ury'] = 0
    new_home = "M%d,%d\x03SO0\x03" % (int(0.5+bbox['lly']+end_paper_offset*20.), 0)

    
    s.write(p)
    s.write(new_home)

    return {
        'bbox': bbox,
        'unit' : 1/20.,
        'trailer': trailer
      }


  def move_origin(s, feed_mm):
    new_home = "M%d,%d\x03SO0\x03FN0" % (int(0.5+feed_mm*20.),0)
    s.wait_for_ready(verbose=False)
    s.write(new_home)
    s.wait_for_ready(verbose=False)

  def load_dumpfile(s,file):
    """ s is unused
    """
    data1234=None
    for line in open(file,'r').readlines():
      if re.match(r'\s*\[', line):
        exec('data1234='+line)
        break 
      elif re.match(r'\s*<\s*svg', line):
        print(line)
        print("Error: xml/svg file. Please load into inkscape. Use extensions -> export -> sendto silhouette, [x] dump to file")
        return None
      else:
        print(line,end='')
    return data1234<|MERGE_RESOLUTION|>--- conflicted
+++ resolved
@@ -301,7 +301,6 @@
       chunk = string[o:o+chunksz]
       try:
         if s.need_interface:
-<<<<<<< HEAD
             try:
                 r = s.dev.write(endpoint, chunk, interface=0, timeout=timeout)
             except AttributeError:
@@ -311,11 +310,6 @@
                 r = s.dev.write(endpoint, chunk, timeout=timeout)
             except AttributeError:
                 r = s.dev.bulkWrite(endpoint, chunk, timeout=timeout)
-=======
-          r = s.dev.write(endpoint, chunk, interface=0, timeout=timeout)
-        else:
-          r = s.dev.write(endpoint, chunk, timeout=timeout)
->>>>>>> 47d86e1c
       except TypeError as te:
         # write() got an unexpected keyword argument 'interface'
         raise TypeError("Write Exception: %s, %s dev=%s" % (type(te), te, type(s.dev)))
@@ -426,7 +420,7 @@
     # taken from robocut/Plotter.cpp:331 ff
     # Initialise plotter.
     s.write("\x1b\x04")
-    
+
     # Initial palaver
     try:
       s.write("FG\x03")   # query device name
@@ -439,7 +433,7 @@
         print("FG: '%s'" % (resp[:-1]), file=s.log)
     except:
       pass
-    
+
     # Additional commands seen in init by Silhouette Studio
     #s.write("FQ0\x03") # asks for something, no idea, just repeating sniffed communication
     #try:
@@ -448,7 +442,7 @@
     #  print("FQ0: '%s'" % (resp[:-1]), file=s.log)
     #except:
     #  pass
-    
+
     #s.write("FQ2\x03") # asks for something, no idea, just repeating sniffed communication
     #try:
     #  resp = s.read(timeout=1000)
@@ -456,7 +450,7 @@
     #  print("FQ2: '%s'" % (resp[:-1]), file=s.log)
     #except:
     #  pass
-    
+
     #s.write("TB71\x03") # asks for something, no idea, just repeating sniffed communication
     #try:
     #  resp = s.read(timeout=1000)
@@ -464,7 +458,7 @@
     #  print("TB71: '%s'" % (resp[:-1]), file=s.log)
     #except:
     #  pass
-    
+
     #s.write("FA\x03") # asks for something, not sure, current position?
     #try:
     #  resp = s.read(timeout=1000)
@@ -561,7 +555,7 @@
         s.write("FN0\x03TB50,1\x03")
       else:
         s.write("FN0\x03TB50,0\x03")
-    
+
     # Don't lift plotter head between paths
     s.write("FE0,0\x03")
 
@@ -607,10 +601,10 @@
 
     # Change by Alexander Senger:
     # Well, there seems to be a clash of different coordinate systems here:
-    # Cameo uses a system with the origin in the top-left corner, x-axis 
+    # Cameo uses a system with the origin in the top-left corner, x-axis
     # running from top to bottom and y-axis from left to right.
     # Inkscape uses a system where the origin is also in the top-left corner
-    # but x-axis is running from left to right and y-axis from top to 
+    # but x-axis is running from left to right and y-axis from top to
     # bottom.
     # The transform between these two systems used so far was to set Cameo in
     # landscape-mode ("FN0.TB50,1" in Cameo-speak) and flip the x-coordinates
@@ -619,7 +613,7 @@
     # This is easier and avoids utilizing landscape-mode.
     # Why should we bother? Pure technical reason: At the beginning of each cutting run,
     # Cameo makes a small "tick" in the margin of the media to align the blade.
-    # This gives a small offset which is automatically compensated for in 
+    # This gives a small offset which is automatically compensated for in
     # portrait mode but not (correctly) in landscape mode.
     # As a result we get varying offsets which can be really annoying if doing precision
     # work.
@@ -705,14 +699,10 @@
     return plotcmds
 
 
-<<<<<<< HEAD
   def plot(s, mediawidth=210.0, mediaheight=297.0, margintop=None,
            marginleft=None, pathlist=None, offset=None, bboxonly=False,
-           end_paper_offset=0, no_trailer=False, regmark=False, regsearch=False,
+           end_paper_offset=0, regmark=False, regsearch=False,
            regwidth=180, reglength=230):
-=======
-  def plot(s, mediawidth=210.0, mediaheight=297.0, margintop=None, marginleft=None, pathlist=None, offset=None, bboxonly=False, end_paper_offset=0):
->>>>>>> 47d86e1c
     """plot sends the pathlist to the device (real or dummy) and computes the
        bounding box of the pathlist, which is returned.
 
@@ -766,9 +756,6 @@
       if type(offset) != type([]) and type(offset) != type(()):
         offset = (offset, 0)
 
-<<<<<<< HEAD
-    s.write("FU%d,%d\x03" % (height-top, width-left))
-    s.write("FN0\x03")          # // ?
     if regmark:
       s.write("TB50,0\x03") #only with registration (it was TB50,1) ???
       s.write("TB99\x03")
@@ -802,17 +789,13 @@
 
     # // I think this is the feed command. Sometimes it is 5588 - maybe a maximum?
     s.write("FO%d\x03" % (height-top))
-=======
-    if s.regmark:
-      raise ValueError("regmark code not impl. see robocut/Plotter.cpp:446")
->>>>>>> 47d86e1c
 
     #FMx, x = 0/1: 1 leads to additional horizontal offset of 5 mm, why? Has other profound
     # impact (will not cut in certain configuration if x=0). Seems dangerous. Not used
     # in communtication of Sil Studio with Cameo2.
     #FEx,0 , x = 0 cutting of distinct paths in one go, x = 1 head is lifted at sharp angles
     #\xmin, ymin Zxmax,ymax, designate cutting area
-    
+
     p = "\\0,0\x03Z%d,%d\x03L0\x03FE0,0\x03FF0,0,0\x03" % (height, width) #FIXME Is coordinate swap necessary here?
     s.write(p)
 
@@ -831,7 +814,7 @@
     p += "\x03"   # Properly terminate string of plot commands.
 
     trailer = []
-    
+
     # Silhouette Cameo2 does not start new job if not properly parked on left side
     # Attention: This needs the media to not extend beyond the left stop
     if not 'llx' in bbox: bbox['llx'] = 0	# survive empty pathlist
@@ -840,7 +823,7 @@
     if not 'ury' in bbox: bbox['ury'] = 0
     new_home = "M%d,%d\x03SO0\x03" % (int(0.5+bbox['lly']+end_paper_offset*20.), 0)
 
-    
+
     s.write(p)
     s.write(new_home)
 
